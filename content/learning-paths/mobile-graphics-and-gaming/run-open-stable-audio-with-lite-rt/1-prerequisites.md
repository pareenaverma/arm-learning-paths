--- conflicted
+++ resolved
@@ -13,11 +13,7 @@
 Your first task is to prepare a development environment with the required software:
 
 - Android NDK r25b or newer
-<<<<<<< HEAD
-- Python 3.10 or newer. This learning path has been tested with Python 3.10
-=======
 - Python 3.10 or newer. This learning path has been tested with Python 3.10.
->>>>>>> 32fc74ef
 - CMake 3.16.0 or newer. This learning path has been tested with CMake 3.28.1.
 - [Arm GNU Toolchain](/install-guides/gcc/arm-gnu)
 
@@ -34,13 +30,6 @@
 
 Download and install [Python version 3.10](https://www.python.org/downloads/release/python-3100/)
 
-<<<<<<< HEAD
-```bash
-sudo add-apt-repository ppa:deadsnakes/ppa
-sudo apt update
-sudo apt install python3.10
-```
-=======
 {{< tabpane code=true >}}
   {{< tab header="Linux">}}
 sudo add-apt-repository ppa:deadsnakes/ppa
@@ -52,7 +41,6 @@
 brew link python@3.10 --force
   {{< /tab >}}
 {{< /tabpane >}}
->>>>>>> 32fc74ef
 
 You can verify successful python installation and correct version is being used
 
@@ -60,18 +48,7 @@
 python3.10 --version
 ```
 
-<<<<<<< HEAD
-In order to eliminate dependencies issues, it is recommended that you use a virtual environment tool like conda or virtualenv. For example, you can use this command:
-
-```bash
-python3.10 -m venv litert-venv
-source litert-venv/bin/activate
-```
-
-## Install CMake
-=======
 ### Install CMake
->>>>>>> 32fc74ef
 
 CMake is an open-source tool that automates the build process for software projects, helping to generate platform-specific build configurations.
 
@@ -85,13 +62,7 @@
 cmake --version
 ```
 
-<<<<<<< HEAD
-You can refer to the [CMake install guide](/install-guides/cmake/) for troubleshooting instructions.
-
-## Install other dependencies
-=======
 You can refer to the[CMake install guide](/install-guides/cmake/) for troubleshooting instructions.
->>>>>>> 32fc74ef
 
 ```bash
 sudo apt update
@@ -126,13 +97,6 @@
 We also set `ANDROID_NDK` variable to allow easier access to Android SDK tools in further steps.
 For easier access and execution of Android NDK tools, add the prebuild toolchains to the `PATH`.
 
-<<<<<<< HEAD
-```bash
-export PATH=$WORKSPACE/android-ndk-r25b/toolchains/llvm/prebuilt/linux-x86_64/bin/:$PATH
-export ANDROID_NDK=$WORKSPACE/android-ndk-r25b/
-```
-
-=======
 {{< tabpane code=true >}}
   {{< tab header="Linux">}}
 export ANDROID_NDK=$WORKSPACE/android-ndk-r25b/
@@ -147,5 +111,4 @@
   {{< /tab >}}
 {{< /tabpane >}}
 
-Now that your development environment is ready and all pre-requisites installed, you can test the Audio Stable Open model.
->>>>>>> 32fc74ef
+Now that your development environment is ready and all pre-requisites installed, you can test the Audio Stable Open model.