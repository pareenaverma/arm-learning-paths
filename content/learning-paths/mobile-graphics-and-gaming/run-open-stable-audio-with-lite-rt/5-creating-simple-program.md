---
title: Create a simple program
weight: 6

### FIXED, DO NOT MODIFY
layout: learningpathall
---

## Create and build a simple program

We now set up a simple program to run the inference on all three submodules on an Android device, this will take in a text prompt and generate an audio file.
You can clone the needed sample files as follows:
```bash
<<<<<<< HEAD
cd $WORKSPACE/example-repo/runner
=======
cd $WORKSPACE/audio-stale-open-litert/app
>>>>>>> 32fc74ef
mkdir build && cd build
```

Create flatbuffers directory and build
```console
mkdir flatc-native-build && cd flatc-native-build
cmake ../tensorflow/lite/tools/cmake/native_tools/flatbuffers
cmake --build .
```

Ensure the NDK path is set correctly and build with cmake:
```bash
cmake -B build -DCMAKE_TOOLCHAIN_FILE=$ANDROID_NDK/build/cmake/android.toolchain.cmake \
	       -DANDROID_ABI=arm64-v8a -DANDROID_PLATFORM=android-26 \
 	       -DTF_INCLUDE_PATH=$WORKSPACE/tensorflow_src \
 	       -DTF_LIB_PATH=$WORKSPACE/tensorflow_src/audio-gen-build/tensorflow-lite/ \
 	       -DFLATBUFFER_INCLUDE_PATH=$WORKSPACE/tensorflow_src/flatc-native-build/flatbuffers/include

cmake --build build
```

Once the SAO example built sucessfully, this is a binary file named audiogen_main has been created, we will use adb (Android Debug Bridge) to push the needed example to the device:

```bash
adb shell
```

Create a directory for all neded resources:
```bash
cd /data/local/tmp
mkdir audiogen
```
Push all necessary files into newly created audiogen folder on Android.
```bash
cd sao_litert
adb push runner/build/audiogen_main /data/local/tmp/audiogen
adb push dit.tflite /data/local/tmp/audiogen
adb push autoencoder_model.tflite /data/local/tmp/audiogen
adb push conditioners_tflite/conditioners_float32.tflite /data/local/tmp/audiogen
```bash

Go into the shell again to run the simple program:
```adb shell

```
<|MERGE_RESOLUTION|>--- conflicted
+++ resolved
@@ -11,11 +11,7 @@
 We now set up a simple program to run the inference on all three submodules on an Android device, this will take in a text prompt and generate an audio file.
 You can clone the needed sample files as follows:
 ```bash
-<<<<<<< HEAD
-cd $WORKSPACE/example-repo/runner
-=======
 cd $WORKSPACE/audio-stale-open-litert/app
->>>>>>> 32fc74ef
 mkdir build && cd build
 ```
 
