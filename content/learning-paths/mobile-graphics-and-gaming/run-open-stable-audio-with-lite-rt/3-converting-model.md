--- conflicted
+++ resolved
@@ -8,23 +8,15 @@
 
 ## Stable Audio Open Model
 
-<<<<<<< HEAD
-SAO Model is made of three submodules:
-
-=======
->>>>>>> 32fc74ef
 |Submodule|Description|
 |------|------|
 |Conditioners| Consist of T5-based text encoder for the input prompt and a number conditioner for total seconds input. The conditioners encode the inputs into numerical values to be passed to DiT model.|
 |Diffusion Transformer (DiT)|It takes a random noise, and denoises it through a defined number of steps, to resemble what the conditioners intent.|
 |AutoEncoder|It compresses the input waveforms into a manageable sequence length to be processed by the DiT model. At the end of de-noising step, it decompresses the result into a waveform.|
 
-<<<<<<< HEAD
-=======
 The submodules work together to provide the pipeline as shown below:
 ![Model structure#center](./model.png)
 
->>>>>>> 32fc74ef
 As part of this section, you will covert each of the three submodules into [LiteRT](https://ai.google.dev/edge/litert) format, we will use two separate conversion routes:
 1. Conditioners submodule - ONNX to TFLite using [onnx2tf](https://github.com/PINTO0309/onnx2tf) tool.
 2. DiT and AutoEncoder submodules - PyTorch to TFLite using Google AI Edge Torch tool.
@@ -111,12 +103,7 @@
 
 ### Convert DiT and AutoEncoder
 
-<<<<<<< HEAD
-
-To convert the DiT and AutoEncoder submodules, we use the [Generative API](https://github.com/google-ai-edge/ai-edge-torch/tree/main/ai_edge_torch/generative/) provided in by the ai-edge-torch tools. This will help us export a generative pytorch model directly to tflite using three main steps:
-=======
 To convert the DiT and AutoEncoder submodules, we use the [Generative API](https://github.com/google-ai-edge/ai-edge-torch/tree/main/ai_edge_torch/generative/) provided in by the ai-edge-torch tools. This will help us export a generative pytorch model directly to tflite using three main steps: 
->>>>>>> 32fc74ef
 
 1. model re-authoring
 2. quantization
@@ -124,11 +111,7 @@
 
 Converting the DiT and AutoEncoder submodules using the provided python script
 ```bash
-<<<<<<< HEAD
-CUDA_VISIBLE_DEVICES="" python3 ./scripts/export_audiogen.py --model_config "../sao_small_distilled/sao_small_distilled_1_0_config.json" --ckpt_path "../sao_small_distilled/sao_small_distilled_1_0.ckpt"
-=======
 CUDA_VISIBLE_DEVICES="" python3 ./scripts/export_dit_autoencoder.py --model_config "$WORKSPACE/model_config.json" --ckpt_path "$WORKSPACE/model.ckpt"
->>>>>>> 32fc74ef
 ```
 
 After successful conversion, you now have `dit_model.tflite` and `autoencoder_model.tflite` models in your current directory and can deactive the virtual enviroment
