--- conflicted
+++ resolved
@@ -3,29 +3,16 @@
 
 minutes_to_complete: 30
 
-<<<<<<< HEAD
-who_is_this_for: This is an introductory topic on how to convert the  text-to-audio model Open Stable Audio to LiteRT (Lite Runtime) and deploying it on an Android device.
-=======
 who_is_this_for: This is an introductory topic on how to convert the text-to-audio model Open Stable Audio to LiteRT (Lite Runtime) and deploying it on an Android device.
->>>>>>> 32fc74ef
 
 learning_objectives:
     - Convert Open Stable Audio to LiteRT
     - Create a simple program to generate audio
-<<<<<<< HEAD
-    - Compile the application and accelerate it on Arm CPU
-    - Run the application on an Android smartphone and generate an audio snippet
-
-
-prerequisites:
-    - A Linux x86 development machine with at least 8 GB of RAM
-=======
     - Compile the application and accelerate on Arm CPU
     - Run the application on an Android smartphone and generate an audio snippet
 
 prerequisites:
     - An host laptop/PC with a Linux®-based operating system (tested on Ubuntu 20.04.4 LTS with x86_64) or with macOS.
->>>>>>> 32fc74ef
     - A [HuggingFace](https://huggingface.co/) account
     - An Android phone and a cable to connect it to your development machine
 
@@ -56,20 +43,13 @@
         link: https://techcrunch.com/2025/03/03/stability-ai-optimized-its-audio-generation-model-to-run-on-arm-chips/
         type: blog
     - resource:
-<<<<<<< HEAD
-        title: Fast Text-to-Audio Generation with Adversarial Post-Training
-=======
         title: Fast Text-to-Audio Generation with Adversarial Post-Training 
->>>>>>> 32fc74ef
         link: https://arxiv.org/abs/2505.08175
         type: website
 
 
-<<<<<<< HEAD
-=======
 
 
->>>>>>> 32fc74ef
 ### FIXED, DO NOT MODIFY
 # ================================================================================
 weight: 1                       # _index.md always has weight of 1 to order correctly
