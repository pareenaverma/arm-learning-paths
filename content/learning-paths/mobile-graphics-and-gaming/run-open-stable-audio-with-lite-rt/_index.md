--- conflicted
+++ resolved
@@ -3,7 +3,6 @@
 
 minutes_to_complete: 30
 
-<<<<<<< HEAD
 who_is_this_for: This is an introductory topic for developers looking to deploy the Stable Audio Open Small text-to-audio model using LiteRT on an Android device.
 
 learning_objectives:
@@ -11,26 +10,12 @@
     - Build a simple program to generate audio.
     - Compile the application and for an Arm CPU.
     - Run the application on an Android smartphone and generate an audio snippet.
-=======
-who_is_this_for: This is an introductory topic on how to convert the text-to-audio model Open Stable Audio to LiteRT (Lite Runtime) and deploying it on an Android device.
 
-learning_objectives:
-    - Convert Open Stable Audio to LiteRT
-    - Create a simple program to generate audio
-    - Compile the application and accelerate on Arm CPU
-    - Run the application on an Android smartphone and generate an audio snippet
->>>>>>> 06cc58f9
 
 prerequisites:
-<<<<<<< HEAD
-    - A Linux x86 development machine with at least 8 GB of RAM.
+    - A Linux-based x86 or macOS development machine with at least 8 GB of RAM (tested on Ubuntu 20.04.4 LTS with x86_64).
     - A [HuggingFace](https://huggingface.co/) account.
     - An Android phone and a cable to connect it to your development machine.
-=======
-    - An host laptop/PC with a Linux®-based operating system (tested on Ubuntu 20.04.4 LTS with x86_64) or with macOS.
-    - A [HuggingFace](https://huggingface.co/) account
-    - An Android phone and a cable to connect it to your development machine
->>>>>>> 06cc58f9
 
 authors: Nina Drozd and Annie Tallund
 
