---
title: Convert Stable Audio Open Small model to LiteRT
weight: 4

### FIXED, DO NOT MODIFY
layout: learningpathall
---
In this section, you will learn about the audio generation model. You will then clone a repository that contains the scripts required to convert the model submodules into LiteRT format and generate the inference application.

## Stable Audio Open Small

The open-source model consists of three main submodules. They are described in the table below, and come together through the pipeline shown in the image.

|Submodule|Description|
|------|------|
|Conditioners| Includes a T5-based text encoder for the input prompt and a numerical duration encoder. These components convert the inputs into embeddings passed to the DiT model. |
|Diffusion Transformer (DiT)| Denoises random noise over multiple steps to produce structured latent audio, guided by conditioner embeddings. |
|AutoEncoder| Compresses audio waveforms into a latent representation for processing by the DiT model, and decompresses the output back into audio. |


![Model structure#center](./model.png)

In this section, you will explore two different conversion routes, to convert the submodules to [LiteRT](https://ai.google.dev/edge/litert) format. Both methods will be run using Python wrapper scripts from the examples repository.

1. **ONNX to LiteRT**: using the `onnx2tf` tool. This is the traditional two-step approach (PyTorch -> ONNX -> LiteRT). You will use it to convert the Conditioners submodule.

2. **PyTorch to LiteRT**: using the [Google AI Edge Torch](https://developers.googleblog.com/en/ai-edge-torch-high-performance-inference-of-pytorch-models-on-mobile-devices/) tool. You will use this tool to convert the DiT and AutoEncoder submodules.


## Create a virtual environment

To avoid dependency issues, create a virtual environment. For example, you can use the following command:

```bash
cd $WORKSPACE
python3.10 -m venv .venv
source .venv/bin/activate
```

## Clone the examples repository

```bash
cd $WORKSPACE
git clone https://github.com/ARM-software/ML-examples.git
cd ML-examples/kleidiai-examples/audiogen/
```

## Install the required dependencies

```bash
bash install_requirements.sh
```

{{% notice %}}

If you are using GPU on your machine, you may notice the following error:
```text
Traceback (most recent call last):
  File "$WORKSPACE/.venv/lib/python3.10/site-packages/torch/_inductor/runtime/hints.py",
  line 46, in <module> from triton.backends.compiler import AttrsDescriptor
ImportError: cannot import name 'AttrsDescriptor' from 'triton.backends.compiler'
($WORKSPACE/.venv/lib/python3.10/site-packages/triton/backends/compiler.py)
.
ImportError: cannot import name 'AttrsDescriptor' from 'triton.compiler.compiler'
($WORKSPACE/.venv/lib/python3.10/site-packages/triton/compiler/compiler.py)
```

Reinstall the following dependency:
```bash
pip install triton==3.2.0
```

{{% /notice %}}

### Convert Conditioners Submodule

The Conditioners submodule is based on the T5Encoder model. First, convert it to ONNX, then to LiteRT.

For this conversion, the following steps are required:
1. Load the Conditioners submodule from the Stable Audio Open Small model configuration and checkpoint.
2. Export the Conditioners submodule to ONNX via *torch.onnx.export()*.
3. Convert the resulting ONNX file to LiteRT using *onnx2tf*.

You can use the provided script to convert the Conditioners submodule:

```bash
python3 ./scripts/export_conditioners.py --model_config "$WORKSPACE/model_config.json" --ckpt_path "$WORKSPACE/model.ckpt"
```

<<<<<<< HEAD
After successful conversion, you now have a `conditioners_tflite` directory containing models with different precisions (e.g., float16, float32).
=======
After successful conversion, you now have a `tflite_conditioners` directory containing models with different precision (e.g., float16, float32).
>>>>>>> c8b69f98

You will be using the float32.tflite model for on-device inference.

### Convert DiT and AutoEncoder Submodules

To convert the DiT and AutoEncoder submodules, use the [Generative API](https://github.com/google-ai-edge/ai-edge-torch/tree/main/ai_edge_torch/generative/) provided by the `ai-edge-torch` tools. This enables you to export a generative PyTorch model directly to `.tflite` using three main steps:

1. Model re-authoring.
2. Quantization.
3. Conversion.

Convert the DiT and AutoEncoder submodules using the provided Python script:

```bash
python3 ./scripts/export_dit_autoencoder.py --model_config "$WORKSPACE/model_config.json" --ckpt_path "$WORKSPACE/model.ckpt"
```

After successful conversion, you now have `dit_model.tflite` and `autoencoder_model.tflite` models in your current directory.

A more detailed explanation of the above scripts is available [here](https://github.com/ARM-software/ML-examples/blob/main/kleidiai-examples/audiogen/scripts/README.md).

For easy access, add all the required models to one directory:

```bash
export LITERT_MODELS_PATH=$WORKSPACE/litert-models
mkdir $LITERT_MODELS_PATH
cp conditioners_tflite/conditioners_float32.tflite $LITERT_MODELS_PATH
cp dit_model.tflite $LITERT_MODELS_PATH
cp autoencoder_model.tflite $LITERT_MODELS_PATH
```

With all three submodules now converted to LiteRT format, you're ready to build the runtime and run Stable Audio Open Small directly on an Android device in the next step.








<|MERGE_RESOLUTION|>--- conflicted
+++ resolved
@@ -87,11 +87,8 @@
 python3 ./scripts/export_conditioners.py --model_config "$WORKSPACE/model_config.json" --ckpt_path "$WORKSPACE/model.ckpt"
 ```
 
-<<<<<<< HEAD
+
 After successful conversion, you now have a `conditioners_tflite` directory containing models with different precisions (e.g., float16, float32).
-=======
-After successful conversion, you now have a `tflite_conditioners` directory containing models with different precision (e.g., float16, float32).
->>>>>>> c8b69f98
 
 You will be using the float32.tflite model for on-device inference.
 
