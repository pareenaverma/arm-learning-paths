--- conflicted
+++ resolved
@@ -44,27 +44,8 @@
 
 The configuration script is interactive. Run it using the command below, and use the table to set the parameters for this Learning Path use-case.
 
-<<<<<<< HEAD
 ```bash
 python3 ./configure.py
-=======
-```bash { output_lines = "2-17" }
-python3 ./configure.py
-Please specify the location of python. [Default is $WORKSPACE/bin/python3]:
-Please input the desired Python library path to use. Default is [$WORKSPACE/lib/python3.10/site-packages]
-Do you wish to build TensorFlow with ROCm support? [y/N]: n
-Do you wish to build TensorFlow with CUDA support? [y/N]: n
-Do you want to use Clang to build TensorFlow? [Y/n]: n
-Would you like to interactively configure ./WORKSPACE for Android builds? [y/N]: y
-Please specify the home path of the Android NDK to use. [Default is /home/user/Android/Sdk/ndk-bundle]:
-Please specify the (min) Android NDK API level to use. [Available levels: [16, 17, 18, 19, 21, 22, 23, 24, 26, 27, 28, 29, 30, 31, 32, 33]] [Default is 21]: 30
-Please specify the home path of the Android SDK to use. [Default is /home/user/Android/Sdk]:
-Please specify the Android SDK API level to use. [Available levels: ['31', '33', '34', '35']] [Default is 35]:
-Please specify an Android build tools version to use. [Available versions: ['30.0.3', '34.0.0', '35.0.0']] [Default is 35.0.0]:
-Do you wish to build TensorFlow with iOS support? [y/N]: n
-
-Configuration finished
->>>>>>> 32ee0340
 ```
 
 |Question|Input|
