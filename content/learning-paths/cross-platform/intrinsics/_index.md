--- conflicted
+++ resolved
@@ -1,13 +1,6 @@
 ---
-<<<<<<< HEAD
 title: Porting architecture specific intrinsics
 
-=======
-armips:
-- Neoverse
-- Cortex-A
-author: Jason Andrews
->>>>>>> 8c4a6ef7
 description: Learn how to port architecture-specific intrinsics to Arm processors.
 
 minutes_to_complete: 30
@@ -25,7 +18,7 @@
 - An Arm based machine or [cloud instance](/learning-paths/servers-and-cloud-computing/csp/) running Ubuntu Linux.
 - Optionally, an `x86_64` machine also running Ubuntu.
 
-author_primary: Jason Andrews
+author: Jason Andrews
 
 test_images:
 - amd64/ubuntu:latest
@@ -47,8 +40,6 @@
   - Coding
   - Intrinsics
 
-<<<<<<< HEAD
-=======
 further_reading:
     - resource:
         title: Port with SSE2Neon and SIMDe
@@ -67,13 +58,6 @@
         link: https://youtu.be/Ya9Co04fszI
         type: video
 
-
-
-weight: 1
-who_is_this_for: This is an advanced topic for software developers interested in porting
-  architecture specific intrinsics to Arm processors.
-
->>>>>>> 8c4a6ef7
 ### Cross-platform metadata only
 shared_path: true
 shared_between:
