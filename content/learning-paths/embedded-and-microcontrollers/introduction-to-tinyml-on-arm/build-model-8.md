---
# User change
title: "Build a simple PyTorch model"

weight: 7 # 1 is first, 2 is second, etc.

# Do not modify these elements
layout: "learningpathall"
---

<<<<<<< HEAD
## Define a small neural network using Python

With our environment ready, you can create a simple program to test the setup.
=======
With the development environment ready, you can create a simple PyTorch model to test the setup.
>>>>>>> 30cabba7

This example defines a small feedforward neural network for a classification task. The model consists of 2 linear layers with ReLU activation in between.

Use a text editor to create a file named `simple_nn.py` with the following code:

```python
import torch
from torch.export import export
from executorch.exir import to_edge

# Define a simple Feedforward Neural Network
class SimpleNN(torch.nn.Module):
    def __init__(self, input_size, hidden_size, output_size):
        super(SimpleNN, self).__init__()
        self.fc1 = torch.nn.Linear(input_size, hidden_size)
        self.relu = torch.nn.ReLU()
        self.fc2 = torch.nn.Linear(hidden_size, output_size)

    def forward(self, x):
        out = self.fc1(x)
        out = self.relu(out)
        out = self.fc2(out)
        return out

# Create the model instance
input_size = 10   # example input features size
hidden_size = 5   # hidden layer size
output_size = 2   # number of output classes

model = SimpleNN(input_size, hidden_size, output_size)

# Example input tensor (batch size 1, input size 10)
x = (torch.randn(1, input_size),)

# Add arguments to be parsed by the Ahead-of-Time (AoT) Arm compiler
ModelUnderTest = model
ModelInputs = x

print("Model successfully exported to simple_nn.pte")
```

## Running the model on the Corstone-320 FVP

The final step is to take the Python-defined model and run it on the Corstone-320 FVP. This was done upon running the `run.sh` script in a previous section. To wrap up the Learning Path, you will perform these steps separately to better understand what happened under the hood. Start by setting some environment variables that are used by ExecuTorch.

```bash
export ET_HOME=$HOME/executorch
export executorch_DIR=$ET_HOME/build
```

Then, generate a model file on the `.pte` format using the Arm examples. The Ahead-of-Time (AoT) Arm compiler will enable optimizations for devices like the Grove Vision AI Module V2 and the Corstone-320 FVP. Run it from the ExecuTorch root directory.

```bash
cd $ET_HOME
python -m examples.arm.aot_arm_compiler --model_name=examples/arm/simple_nn.py \
--delegate --quantize --target=ethos-u85-256 \
--so_library=cmake-out-aot-lib/kernels/quantized/libquantized_ops_aot_lib.so \
--system_config=Ethos_U85_SYS_DRAM_Mid --memory_mode=Sram_Only
```

From the Arm Examples directory, you build an embedded Arm runner with the `.pte` included. This allows you to get the most performance out of your model, and ensures compatibility with the CPU kernels on the FVP. Finally, generate the executable `arm_executor_runner`.

```bash
cd $HOME/executorch/examples/arm/executor_runner


cmake -DCMAKE_BUILD_TYPE=Release \
-DCMAKE_TOOLCHAIN_FILE=$ET_HOME/examples/arm/ethos-u-setup/arm-none-eabi-gcc.cmake \
-DTARGET_CPU=cortex-m85 \
-DET_DIR_PATH:PATH=$ET_HOME/ \
-DET_BUILD_DIR_PATH:PATH=$ET_HOME/cmake-out \
-DET_PTE_FILE_PATH:PATH=$ET_HOME/simple_nn_arm_delegate_ethos-u85-256.pte \
-DETHOS_SDK_PATH:PATH=$ET_HOME/examples/arm/ethos-u-scratch/ethos-u \
-DETHOSU_TARGET_NPU_CONFIG=ethos-u85-256 \
-DPYTHON_EXECUTABLE=$HOME/executorch-venv/bin/python3 \
-DSYSTEM_CONFIG=Ethos_U85_SYS_DRAM_Mid  \
-B $ET_HOME/examples/arm/executor_runner/cmake-out

cmake --build $ET_HOME/examples/arm/executor_runner/cmake-out --parallel -- arm_executor_runner

```

Now run the model on the Corstone-320 with the following command.

```bash
FVP_Corstone_SSE-320 \
-C mps4_board.subsystem.ethosu.num_macs=256 \
-C mps4_board.visualisation.disable-visualisation=1 \
-C vis_hdlcd.disable_visualisation=1                \
-C mps4_board.telnetterminal0.start_telnet=0        \
-C mps4_board.uart0.out_file='-'                    \
-C mps4_board.uart0.shutdown_on_eot=1               \
-a "$ET_HOME/examples/arm/executor_runner/cmake-out/arm_executor_runner"
```



{{% notice Note %}}

The argument `mps4_board.visualisation.disable-visualisation=1` disables the FVP GUI. This can speed up launch time for the FVP.

{{% /notice %}}

Observe that the FVP loads the model file.
```output
telnetterminal0: Listening for serial connection on port 5000
telnetterminal1: Listening for serial connection on port 5001
telnetterminal2: Listening for serial connection on port 5002
telnetterminal5: Listening for serial connection on port 5003
I [executorch:arm_executor_runner.cpp:412] Model in 0x70000000 $
I [executorch:arm_executor_runner.cpp:414] Model PTE file loaded. Size: 3360 bytes.
```

You've now set up your environment for TinyML development on Arm, and tested a small PyTorch and ExecuTorch Neural Network.<|MERGE_RESOLUTION|>--- conflicted
+++ resolved
@@ -8,13 +8,9 @@
 layout: "learningpathall"
 ---
 
-<<<<<<< HEAD
 ## Define a small neural network using Python
 
-With our environment ready, you can create a simple program to test the setup.
-=======
 With the development environment ready, you can create a simple PyTorch model to test the setup.
->>>>>>> 30cabba7
 
 This example defines a small feedforward neural network for a classification task. The model consists of 2 linear layers with ReLU activation in between.
 
