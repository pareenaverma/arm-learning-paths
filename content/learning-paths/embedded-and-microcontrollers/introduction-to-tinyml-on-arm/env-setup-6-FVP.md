---
# User change
title: "Set up the Corstone-320 FVP"

weight: 5 # 1 is first, 2 is second, etc.

# Do not modify these elements
layout: "learningpathall"
---

## Corstone-320 FVP Setup for ExecuTorch

<<<<<<< HEAD
Navigate to the Arm examples directory in the ExecuTorch repository.
=======
Navigate to the Arm examples directory in the ExecuTorch repository and configure the Fixed Virtual Platform (FVP).
>>>>>>> 30cabba7

```bash
cd $HOME/executorch/examples/arm
./setup.sh --i-agree-to-the-contained-eula
```

<<<<<<< HEAD
After the script has finished running, it prints a command to run to finalize the installation. This will add the FVP executable's to your path.
=======
Set the environment variables for the FVP.
>>>>>>> 30cabba7

```bash
source $HOME/executorch/examples/arm/ethos-u-scratch/setup_path.sh
```

<<<<<<< HEAD
Test that the setup was successful by running the `run.sh` script for Ethos-U85, which is the target device for Corstone-320.
=======
Confirm the installation was successful by running the `run.sh` script.
>>>>>>> 30cabba7

```bash
 ./examples/arm/run.sh --target=ethos-u85-256
```

You will see a number of examples run on the FVP. 

This confirms the installation, and you can proceed to the next section [Build a Simple PyTorch Model](/learning-paths/embedded-and-microcontrollers/introduction-to-tinyml-on-arm/build-model-8/).<|MERGE_RESOLUTION|>--- conflicted
+++ resolved
@@ -10,32 +10,20 @@
 
 ## Corstone-320 FVP Setup for ExecuTorch
 
-<<<<<<< HEAD
 Navigate to the Arm examples directory in the ExecuTorch repository.
-=======
-Navigate to the Arm examples directory in the ExecuTorch repository and configure the Fixed Virtual Platform (FVP).
->>>>>>> 30cabba7
 
 ```bash
 cd $HOME/executorch/examples/arm
 ./setup.sh --i-agree-to-the-contained-eula
 ```
 
-<<<<<<< HEAD
 After the script has finished running, it prints a command to run to finalize the installation. This will add the FVP executable's to your path.
-=======
-Set the environment variables for the FVP.
->>>>>>> 30cabba7
 
 ```bash
 source $HOME/executorch/examples/arm/ethos-u-scratch/setup_path.sh
 ```
 
-<<<<<<< HEAD
 Test that the setup was successful by running the `run.sh` script for Ethos-U85, which is the target device for Corstone-320.
-=======
-Confirm the installation was successful by running the `run.sh` script.
->>>>>>> 30cabba7
 
 ```bash
  ./examples/arm/run.sh --target=ethos-u85-256
