--- conflicted
+++ resolved
@@ -1,5 +1,4 @@
 ---
-<<<<<<< HEAD
 title: Get started with Trusted Firmware-M
 
 minutes_to_complete: 15
@@ -7,13 +6,7 @@
 who_is_this_for: This is an introductory topic for software developers new to Trusted
   Firmware-M.
 
-=======
-armips:
-- Cortex-M
-- Corstone
-author: Pareena Verma
-layout: learningpathall
->>>>>>> 8c4a6ef7
+
 learning_objectives:
 - Build and run the reference TF-M tests and example application.
 
@@ -21,7 +14,7 @@
 - Some familiarity with embedded C programming
 - A machine running Ubuntu Linux
 
-author_primary: Pareena Verma
+author: Pareena Verma
 
 test_images:
 - armswdev/arm-tools:bare-metal-compilers
@@ -43,14 +36,6 @@
 - Trusted Firmware
 - Coding
 
-<<<<<<< HEAD
-### FIXED, DO NOT MODIFY
-# ================================================================================
-weight: 1                       # _index.md always has weight of 1 to order correctly
-layout: "learningpathall"       # All files under learning paths have this same wrapper
-learning_path_main_page: "yes"  # This should be surfaced when looking for related content. Only set for _index.md of learning path content.
-layout: learningpathall
-=======
 further_reading:
     - resource:
         title: Trusted Firmware-M First Long Term Support (LTS)
@@ -70,8 +55,11 @@
         type: website
 
 
-weight: 1
-who_is_this_for: This is an introductory topic for software developers new to Trusted
-  Firmware-M.
->>>>>>> 8c4a6ef7
+### FIXED, DO NOT MODIFY
+# ================================================================================
+weight: 1                       # _index.md always has weight of 1 to order correctly
+layout: "learningpathall"       # All files under learning paths have this same wrapper
+learning_path_main_page: "yes"  # This should be surfaced when looking for related content. Only set for _index.md of learning path content.
+layout: learningpathall
+
 ---