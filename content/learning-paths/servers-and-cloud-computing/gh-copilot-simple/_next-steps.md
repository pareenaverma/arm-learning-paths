---
<<<<<<< HEAD

further_reading:
    - resource:
        title: GitHub Marketplace for Copilot Extensions
        link: https://github.com/marketplace?type=apps&copilot_app=true/
        type: website
    - resource:
        title: About building Copilot Extensions
        link: https://docs.github.com/en/copilot/building-copilot-extensions/about-building-copilot-extensions/
        type: documentation
    - resource:
        title: Copilot Extensions repository
        link: https://github.com/copilot-extensions/
        type: documentation


=======
>>>>>>> 9fbadc1b
# ================================================================================
#       FIXED, DO NOT MODIFY THIS FILE
# ================================================================================
weight: 21                  # Set to always be larger than the content in this path to be at the end of the navigation.
title: "Next Steps"         # Always the same, html page title.
layout: "learningpathall"   # All files under learning paths have this same wrapper for Hugo processing.
---<|MERGE_RESOLUTION|>--- conflicted
+++ resolved
@@ -1,23 +1,4 @@
 ---
-<<<<<<< HEAD
-
-further_reading:
-    - resource:
-        title: GitHub Marketplace for Copilot Extensions
-        link: https://github.com/marketplace?type=apps&copilot_app=true/
-        type: website
-    - resource:
-        title: About building Copilot Extensions
-        link: https://docs.github.com/en/copilot/building-copilot-extensions/about-building-copilot-extensions/
-        type: documentation
-    - resource:
-        title: Copilot Extensions repository
-        link: https://github.com/copilot-extensions/
-        type: documentation
-
-
-=======
->>>>>>> 9fbadc1b
 # ================================================================================
 #       FIXED, DO NOT MODIFY THIS FILE
 # ================================================================================
