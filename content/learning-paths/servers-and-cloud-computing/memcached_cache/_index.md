---
<<<<<<< HEAD
title: Deploy Memcached as a cache for MySQL and PostgreSQL on Arm based servers

=======
armips:
- Neoverse
author: Pareena Verma
>>>>>>> 8c4a6ef7
description: Deploy Memcached as a cache for MySQL and PostgreSQL on Arm servers

minutes_to_complete: 60

who_is_this_for: This is an advanced topic for developers who want to use memcached as their in-memory key-value store.

learning_objectives:
- Deploy memcached as a cache for MySQL on AWS, Azure and GCP Arm based Instance
- Deploy memcached as a cache for PostgreSQL on AWS, Azure and GCP Arm based Instance

prerequisites:
- An Amazon Web Services (AWS) [account](https://aws.amazon.com/)
- An Azure portal [account](https://azure.microsoft.com/en-in/get-started/azure-portal)
- A Google Cloud [account](https://console.cloud.google.com/)
- A machine with [Terraform](/install-guides/terraform/), [AWS CLI](/install-guides/aws-cli), [Google Cloud CLI](/install-guides/gcloud), [Azure CLI](/install-guides/azure-cli), [AWS IAM authenticator](https://docs.aws.amazon.com/eks/latest/userguide/install-aws-iam-authenticator.html), and [Ansible](/install-guides/ansible/) installed

author_primary: Pareena Verma


test_images:
- ubuntu:latest
test_link: https://github.com/armflorentlebeau/arm-learning-paths/actions/runs/4312122327
test_maintenance: true

### Tags
skilllevels: Advanced
subjects: Web
armips:
- Neoverse
tools_software_languages:
- Memcached
- SQL
- MySQL
- PostgreSQL
operatingsystems:
- Linux

<<<<<<< HEAD
### FIXED, DO NOT MODIFY
# ================================================================================
weight: 1                       # _index.md always has weight of 1 to order correctly
layout: "learningpathall"       # All files under learning paths have this same wrapper
learning_path_main_page: "yes"  # This should be surfaced when looking for related content. Only set for _index.md of learning path content.
layout: learningpathall
=======
further_reading:
    - resource:
        title: Memcached Wiki
        link: https://github.com/memcached/memcached/wiki
        type: documentation    



weight: 1
who_is_this_for: This is an advanced topic for developers who want to use memcached as their in-memory key-value store.

>>>>>>> 8c4a6ef7
---<|MERGE_RESOLUTION|>--- conflicted
+++ resolved
@@ -1,12 +1,7 @@
 ---
-<<<<<<< HEAD
 title: Deploy Memcached as a cache for MySQL and PostgreSQL on Arm based servers
 
-=======
-armips:
-- Neoverse
-author: Pareena Verma
->>>>>>> 8c4a6ef7
+
 description: Deploy Memcached as a cache for MySQL and PostgreSQL on Arm servers
 
 minutes_to_complete: 60
@@ -23,7 +18,7 @@
 - A Google Cloud [account](https://console.cloud.google.com/)
 - A machine with [Terraform](/install-guides/terraform/), [AWS CLI](/install-guides/aws-cli), [Google Cloud CLI](/install-guides/gcloud), [Azure CLI](/install-guides/azure-cli), [AWS IAM authenticator](https://docs.aws.amazon.com/eks/latest/userguide/install-aws-iam-authenticator.html), and [Ansible](/install-guides/ansible/) installed
 
-author_primary: Pareena Verma
+author: Pareena Verma
 
 
 test_images:
@@ -44,24 +39,17 @@
 operatingsystems:
 - Linux
 
-<<<<<<< HEAD
+further_reading:
+    - resource:
+        title: Memcached Wiki
+        link: https://github.com/memcached/memcached/wiki
+        type: documentation
+
+
 ### FIXED, DO NOT MODIFY
 # ================================================================================
 weight: 1                       # _index.md always has weight of 1 to order correctly
 layout: "learningpathall"       # All files under learning paths have this same wrapper
 learning_path_main_page: "yes"  # This should be surfaced when looking for related content. Only set for _index.md of learning path content.
 layout: learningpathall
-=======
-further_reading:
-    - resource:
-        title: Memcached Wiki
-        link: https://github.com/memcached/memcached/wiki
-        type: documentation    
-
-
-
-weight: 1
-who_is_this_for: This is an advanced topic for developers who want to use memcached as their in-memory key-value store.
-
->>>>>>> 8c4a6ef7
 ---