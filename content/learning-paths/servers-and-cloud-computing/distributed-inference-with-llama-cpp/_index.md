---
title: Distributed inference using llama.cpp

minutes_to_complete: 30

who_is_this_for: This introductory topic is for developers with some experience using llama.cpp who want to learn distributed inference.

learning_objectives: 
<<<<<<< HEAD
    - Set up the main host and worker nodes using llama.cpp
    - Run a large quantized model (e.g., Llama 3.1 70B) on CPUs in a distributed manner on Arm machines

prerequisites:
    - Three AWS c8g.4xlarge instances with at least 500GB EBS space.
    - Python installed on the AWS instances.
    - Access to Meta’s gated repository for the Llama 3.1 model family, with a Hugging Face token generated for downloading the models.
    - Familiarity with -> [Deploy a Large Language Model (LLM) chatbot with llama.cpp using KleidiAI on Arm servers](/learning-paths/servers-and-cloud-computing/llama-cpu)
=======
    - Set up a main host and worker nodes with llama.cpp
    - Run a large quantized model (for example, Llama 3.1 405B) with distributed CPU inference on Arm machines

prerequisites:
    - Three AWS c8g.16xlarge instances with at least 2 TB of EBS storage
    - Python 3 installed on each instance
    - Access to Meta's gated repository for the Llama 3.1 model family and a Hugging Face token to download models
    - Familiarity with the Learning Path [Deploy a Large Language Model (LLM) chatbot with llama.cpp using KleidiAI on Arm servers](/learning-paths/servers-and-cloud-computing/llama-cpu)
>>>>>>> c4ae2b4e
    - Familiarity with AWS

author: Aryan Bhusari

### Tags
skilllevels: Introductory
subjects: ML
armips:
    - Neoverse
tools_software_languages:
    - LLM
    - GenAI
    - AWS
operatingsystems:
    - Linux



further_reading:
    - resource:
        title: llama.cpp RPC server code
        link: https://github.com/ggml-org/llama.cpp/tree/master/tools/rpc
        type: Code



### FIXED, DO NOT MODIFY
# ================================================================================
weight: 1                       # _index.md always has weight of 1 to order correctly
layout: "learningpathall"       # All files under learning paths have this same wrapper
learning_path_main_page: "yes"  # This should be surfaced when looking for related content. Only set for _index.md of learning path content.
---<|MERGE_RESOLUTION|>--- conflicted
+++ resolved
@@ -6,25 +6,14 @@
 who_is_this_for: This introductory topic is for developers with some experience using llama.cpp who want to learn distributed inference.
 
 learning_objectives: 
-<<<<<<< HEAD
-    - Set up the main host and worker nodes using llama.cpp
-    - Run a large quantized model (e.g., Llama 3.1 70B) on CPUs in a distributed manner on Arm machines
-
-prerequisites:
-    - Three AWS c8g.4xlarge instances with at least 500GB EBS space.
-    - Python installed on the AWS instances.
-    - Access to Meta’s gated repository for the Llama 3.1 model family, with a Hugging Face token generated for downloading the models.
-    - Familiarity with -> [Deploy a Large Language Model (LLM) chatbot with llama.cpp using KleidiAI on Arm servers](/learning-paths/servers-and-cloud-computing/llama-cpu)
-=======
     - Set up a main host and worker nodes with llama.cpp
     - Run a large quantized model (for example, Llama 3.1 405B) with distributed CPU inference on Arm machines
 
 prerequisites:
-    - Three AWS c8g.16xlarge instances with at least 2 TB of EBS storage
+    - Three AWS c8g.4xlarge instances with at least 500 GB of EBS storage
     - Python 3 installed on each instance
     - Access to Meta's gated repository for the Llama 3.1 model family and a Hugging Face token to download models
     - Familiarity with the Learning Path [Deploy a Large Language Model (LLM) chatbot with llama.cpp using KleidiAI on Arm servers](/learning-paths/servers-and-cloud-computing/llama-cpu)
->>>>>>> c4ae2b4e
     - Familiarity with AWS
 
 author: Aryan Bhusari
