---
title: Convert model to GGUF and quantize
weight: 2

### FIXED, DO NOT MODIFY
layout: learningpathall
---

## Overview
<<<<<<< HEAD
This example will run on three AWS Graviton4 c8g.4xlarge instances with 16 cores and 32GB of RAM. The instances should have 500GB disk storage, to store downloaded and quantized model weights.
=======
>>>>>>> c4ae2b4e

This example runs on three AWS Graviton4 `c8g.16xlarge` instances. Each instance has 64 cores, 128 GB of RAM, and 2 TB of disk storage to store the downloaded and quantized model weights.

In this Learning Path, you will:

- Download Meta's [Llama 3.1 405B parameter model](https://huggingface.co/meta-llama/Llama-3.1-405B).
- Download and build `llama.cpp`, a C++ library for efficient CPU inference of LLaMA and similar large language models on CPUs, optimized for local and embedded environments.
- Convert Meta's `safetensors` files to a single GGUF file.
- Quantize the 16-bit GGUF weights file to 4-bit weights.
- Load and run the model.

<<<<<<< HEAD
1. Download Meta's [70B parameter llama 3.1 model](https://huggingface.co/meta-llama/Llama-3.1-70B).
2. Download and build llama.cpp, a C++ library that enables efficient inference of LLaMA and similar large language models on CPUs, optimized for local and embedded environments.
3. Convert Meta's safetensors files to a single gguf file.
4. Quantize the 16 bit gguf weights file to 4 bit weights.
5. Load and run the model. 

{{% notice Note %}}The "reading time" mentioned on the Introduction page doesn't include downloading, converting, and requantizing the model. The process mentioned on this page will take 1-2 hours. You may skip the model download and quantization if you have a quantized gguf file ready to use.{{% /notice %}}

## Procedure
First, ensure you have permissions to access to Meta's [70B parameter llama 3.1 model](https://huggingface.co/meta-llama/Llama-3.1-70B).
=======
{{% notice Note %}}
The **Reading time** shown on the **Introduction** page does not include downloading, converting, and quantizing the model. These steps can take more than six hours. If you already have a quantized GGUF file, you can skip the download and quantization.
{{% /notice %}}

## Set up dependencies

Before you start, make sure you have permission to access Meta's [Llama 3.1 405B parameter model](https://huggingface.co/meta-llama/Llama-3.1-405B).
>>>>>>> c4ae2b4e

{{% notice Note %}}
You must repeat the install steps on each device. However, only run the download and quantization steps once as `llama.cpp` caches the tensors for reuse across devices.
{{% /notice %}}

## Create a virtual environment

```bash
apt update
apt install -y python3.12-venv
python3 -m venv myenv
source myenv/bin/activate
```

## Clone the llama.cpp repo and build dependencies

```bash
git clone https://github.com/ggerganov/llama.cpp
apt install -y cmake build-essential
apt install -y g++
apt install -y libcurl4-openssl-dev
cd llama.cpp
mkdir -p build-rpc
cd build-rpc
cmake .. -DGGML_RPC=ON -DLLAMA_BUILD_SERVER=ON
cmake --build . --config Release
```

The build output is placed in the `build-rpc/bin` directory.

Verify that the build succeeded by running the help command:

```bash
bin/llama-cli -h
```

## Download the model (single instance)

Install Hugging Face Hub in your virtual environment:

```bash
pip3 install huggingface_hub
```
<<<<<<< HEAD
Make a python file in a parallel directory to llama.cpp and name it download.py:
=======

Create a new Python file named `download.py`:

>>>>>>> c4ae2b4e
```bash
cd ../..
vi download.py
```

Add the following code:

```python
import os
from huggingface_hub import snapshot_download
<<<<<<< HEAD
model_id = "meta-llama/Llama-3.1-70B"
=======

model_id = "meta-llama/Llama-3.1-405B"
>>>>>>> c4ae2b4e
local_dir = "llama-hf"

# Create the directory if it doesn't exist
os.makedirs(local_dir, exist_ok=True)

# Download the model snapshot
snapshot_download( repo_id=model_id, local_dir=local_dir,
    revision="main",
    token="your_hf_token",
    allow_patterns=["*.md", "*.json", "*.safetensors"]
)
```

Run the script:

```bash
python3 download.py
```

## Convert and quantize the model (single instance)

Install the conversion dependencies:

```bash
pip3 install -r llama.cpp/requirements.txt
```

Convert the model:

```bash
python3 llama.cpp/convert_hf_to_gguf.py llama-hf
```

Quantize the model to 4-bit weights:

```bash
cd llama.cpp/build-rpc
<<<<<<< HEAD
bin/llama-quantize ../../llama-hf/Llama-3.1-70B-F16.gguf Q4_0
=======
bin/llama-quantize ../../llama-hf/llama-3.1-405B-F16.GGUF Q4_0
>>>>>>> c4ae2b4e
```

You can rename the output file to `model.GGUF` for easier use.

Check available quantization options:

```bash
bin/llama-quantize -h
```

This command lists supported quantization formats and options. For example:

```output
usage: bin/llama-quantize [--help] [--allow-requantize] [--leave-output-tensor] [--pure] [--imatrix] [--include-weights] [--exclude-weights] [--output-tensor-type]
       [--token-embedding-type] [--tensor-type] [--keep-split] [--override-kv] model-f32.gguf [model-quant.gguf] type [nthreads]

  --allow-requantize: Allows requantizing tensors that have already been quantized. Warning: This can severely reduce quality compared to quantizing from 16bit or 32bit
  --leave-output-tensor: Will leave output.weight un(re)quantized. Increases model size but may also increase quality, especially when requantizing
  --pure: Disable k-quant mixtures and quantize all tensors to the same type
  --imatrix file_name: use data in file_name as importance matrix for quant optimizations
  --include-weights tensor_name: use importance matrix for this/these tensor(s)
  --exclude-weights tensor_name: use importance matrix for this/these tensor(s)
  --output-tensor-type ggml_type: use this ggml_type for the output.weight tensor
  --token-embedding-type ggml_type: use this ggml_type for the token embeddings tensor
  --tensor-type TENSOR=TYPE: quantize this tensor to this ggml_type. example: --tensor-type attn_q=q8_0
      Advanced option to selectively quantize tensors. May be specified multiple times.
  --keep-split: will generate quantized model in the same shards as input
  --override-kv KEY=TYPE:VALUE
      Advanced option to override model metadata by key in the quantized model. May be specified multiple times.
Note: --include-weights and --exclude-weights cannot be used together

Allowed quantization types:
   2  or  Q4_0    :  4.34G, +0.4685 ppl @ Llama-3-8B
   3  or  Q4_1    :  4.78G, +0.4511 ppl @ Llama-3-8B
   8  or  Q5_0    :  5.21G, +0.1316 ppl @ Llama-3-8B
   9  or  Q5_1    :  5.65G, +0.1062 ppl @ Llama-3-8B
  19  or  IQ2_XXS :  2.06 bpw quantization
  20  or  IQ2_XS  :  2.31 bpw quantization
  28  or  IQ2_S   :  2.5  bpw quantization
  29  or  IQ2_M   :  2.7  bpw quantization
  24  or  IQ1_S   :  1.56 bpw quantization
  31  or  IQ1_M   :  1.75 bpw quantization
  36  or  TQ1_0   :  1.69 bpw ternarization
  37  or  TQ2_0   :  2.06 bpw ternarization
  10  or  Q2_K    :  2.96G, +3.5199 ppl @ Llama-3-8B
  21  or  Q2_K_S  :  2.96G, +3.1836 ppl @ Llama-3-8B
  23  or  IQ3_XXS :  3.06 bpw quantization
  26  or  IQ3_S   :  3.44 bpw quantization
  27  or  IQ3_M   :  3.66 bpw quantization mix
  12  or  Q3_K    : alias for Q3_K_M
  22  or  IQ3_XS  :  3.3 bpw quantization
  11  or  Q3_K_S  :  3.41G, +1.6321 ppl @ Llama-3-8B
  12  or  Q3_K_M  :  3.74G, +0.6569 ppl @ Llama-3-8B
  13  or  Q3_K_L  :  4.03G, +0.5562 ppl @ Llama-3-8B
  25  or  IQ4_NL  :  4.50 bpw non-linear quantization
  30  or  IQ4_XS  :  4.25 bpw non-linear quantization
  15  or  Q4_K    : alias for Q4_K_M
  14  or  Q4_K_S  :  4.37G, +0.2689 ppl @ Llama-3-8B
  15  or  Q4_K_M  :  4.58G, +0.1754 ppl @ Llama-3-8B
  17  or  Q5_K    : alias for Q5_K_M
  16  or  Q5_K_S  :  5.21G, +0.1049 ppl @ Llama-3-8B
  17  or  Q5_K_M  :  5.33G, +0.0569 ppl @ Llama-3-8B
  18  or  Q6_K    :  6.14G, +0.0217 ppl @ Llama-3-8B
   7  or  Q8_0    :  7.96G, +0.0026 ppl @ Llama-3-8B
   1  or  F16     : 14.00G, +0.0020 ppl @ Mistral-7B
  32  or  BF16    : 14.00G, -0.0050 ppl @ Mistral-7B
   0  or  F32     : 26.00G              @ 7B
          COPY    : only copy tensors, no quantizing
```<|MERGE_RESOLUTION|>--- conflicted
+++ resolved
@@ -7,41 +7,24 @@
 ---
 
 ## Overview
-<<<<<<< HEAD
-This example will run on three AWS Graviton4 c8g.4xlarge instances with 16 cores and 32GB of RAM. The instances should have 500GB disk storage, to store downloaded and quantized model weights.
-=======
->>>>>>> c4ae2b4e
 
-This example runs on three AWS Graviton4 `c8g.16xlarge` instances. Each instance has 64 cores, 128 GB of RAM, and 2 TB of disk storage to store the downloaded and quantized model weights.
+This example runs on three AWS Graviton4 `c8g.4xlarge` instances. Each instance has 16 cores, 32 GB of RAM, and 200 GB of disk storage to store the downloaded and quantized model weights.
 
 In this Learning Path, you will:
 
-- Download Meta's [Llama 3.1 405B parameter model](https://huggingface.co/meta-llama/Llama-3.1-405B).
+- Download Meta's [Llama 3.1 70B parameter model](https://huggingface.co/meta-llama/Llama-3.1-70B).
 - Download and build `llama.cpp`, a C++ library for efficient CPU inference of LLaMA and similar large language models on CPUs, optimized for local and embedded environments.
 - Convert Meta's `safetensors` files to a single GGUF file.
 - Quantize the 16-bit GGUF weights file to 4-bit weights.
 - Load and run the model.
 
-<<<<<<< HEAD
-1. Download Meta's [70B parameter llama 3.1 model](https://huggingface.co/meta-llama/Llama-3.1-70B).
-2. Download and build llama.cpp, a C++ library that enables efficient inference of LLaMA and similar large language models on CPUs, optimized for local and embedded environments.
-3. Convert Meta's safetensors files to a single gguf file.
-4. Quantize the 16 bit gguf weights file to 4 bit weights.
-5. Load and run the model. 
-
-{{% notice Note %}}The "reading time" mentioned on the Introduction page doesn't include downloading, converting, and requantizing the model. The process mentioned on this page will take 1-2 hours. You may skip the model download and quantization if you have a quantized gguf file ready to use.{{% /notice %}}
-
-## Procedure
-First, ensure you have permissions to access to Meta's [70B parameter llama 3.1 model](https://huggingface.co/meta-llama/Llama-3.1-70B).
-=======
 {{% notice Note %}}
-The **Reading time** shown on the **Introduction** page does not include downloading, converting, and quantizing the model. These steps can take more than six hours. If you already have a quantized GGUF file, you can skip the download and quantization.
+The **Reading time** shown on the **Introduction** page does not include downloading, converting, and quantizing the model. These steps can take 1-2 hours. If you already have a quantized GGUF file, you can skip the download and quantization.
 {{% /notice %}}
 
 ## Set up dependencies
 
-Before you start, make sure you have permission to access Meta's [Llama 3.1 405B parameter model](https://huggingface.co/meta-llama/Llama-3.1-405B).
->>>>>>> c4ae2b4e
+Before you start, make sure you have permission to access Meta's [Llama 3.1 70B parameter model](https://huggingface.co/meta-llama/Llama-3.1-70B).
 
 {{% notice Note %}}
 You must repeat the install steps on each device. However, only run the download and quantization steps once as `llama.cpp` caches the tensors for reuse across devices.
@@ -85,13 +68,9 @@
 ```bash
 pip3 install huggingface_hub
 ```
-<<<<<<< HEAD
-Make a python file in a parallel directory to llama.cpp and name it download.py:
-=======
 
 Create a new Python file named `download.py`:
 
->>>>>>> c4ae2b4e
 ```bash
 cd ../..
 vi download.py
@@ -102,12 +81,7 @@
 ```python
 import os
 from huggingface_hub import snapshot_download
-<<<<<<< HEAD
 model_id = "meta-llama/Llama-3.1-70B"
-=======
-
-model_id = "meta-llama/Llama-3.1-405B"
->>>>>>> c4ae2b4e
 local_dir = "llama-hf"
 
 # Create the directory if it doesn't exist
@@ -145,14 +119,10 @@
 
 ```bash
 cd llama.cpp/build-rpc
-<<<<<<< HEAD
 bin/llama-quantize ../../llama-hf/Llama-3.1-70B-F16.gguf Q4_0
-=======
-bin/llama-quantize ../../llama-hf/llama-3.1-405B-F16.GGUF Q4_0
->>>>>>> c4ae2b4e
 ```
 
-You can rename the output file to `model.GGUF` for easier use.
+You can rename the output file to `model.gguf` for easier use.
 
 Check available quantization options:
 
