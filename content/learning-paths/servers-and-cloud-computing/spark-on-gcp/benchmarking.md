---
title: Apache Spark performance benchmarks on Arm64 and x86_64 in Google Cloud
weight: 6

layout: learningpathall
---

## How to run Apache Spark benchmarks on Arm64 in GCP
Apache Spark includes internal micro-benchmarks to evaluate the performance of core components like SQL execution, aggregation, joins, and data source reads. These benchmarks are helpful for comparing performance on x86_64 vs Arm64 platforms.

Follow the steps outlined to run Spark’s built-in SQL benchmarks using the SBT-based framework.

1. Clone the Apache Spark source code
```console
git clone https://github.com/apache/spark.git
```
This clones the full Spark source code including internal test suites and the benchmarking tools.

2. Checkout the desired Spark version
```console
cd spark/ && git checkout v4.0.0
```
Switch to the stable Spark 4.0.0 release, which supports the latest internal benchmarking APIs.

3. Build Spark with benchmarking profile enabled
```console
./build/sbt -Pbenchmarks clean package
```
This compiles Spark and its dependencies, enabling the benchmarks build profile for performance testing.

4. Run a built-in benchmark suite
```console
./build/sbt -Pbenchmarks "sql/test:runMain org.apache.spark.sql.execution.benchmark.AggregateBenchmark"
```  
This executes the `AggregateBenchmark`, which compares performance of SQL aggregation operations (e.g., SUM, STDDEV) with and without `WholeStageCodegen`. `WholeStageCodegen` is an optimization technique used by Spark SQL to improve the performance of query execution by generating Java bytecode for entire query stages instead of interpreting them step-by-step.

## Example Apache Spark benchmark output (Arm64)
You should see output similar to:

```output
[info] Running benchmark: agg w/o group
[info]   Running case: agg w/o group wholestage off
[info]   Stopped after 2 iterations, 66883 ms
[info]   Running case: agg w/o group wholestage on
[info]   Stopped after 5 iterations, 4283 ms
[info] OpenJDK 64-Bit Server VM 17.0.16+8-LTS on Linux 5.14.0-570.28.1.el9_6.aarch64
[info] 05:36:00.495 ERROR org.apache.spark.util.Utils: Process List(/usr/bin/grep, -m, 1, model name, /proc/cpuinfo) exited with code 1:
[info] Unknown processor
[info] agg w/o group:                            Best Time(ms)   Avg Time(ms)   Stdev(ms)    Rate(M/s)   Per Row(ns)   Relative
[info] ------------------------------------------------------------------------------------------------------------------------
[info] agg w/o group wholestage off                      32967          33442         672         63.6          15.7       1.0X
[info] agg w/o group wholestage on                         856            857           1       2451.2           0.4      38.5X
[info] Running benchmark: stddev
[info]   Running case: stddev wholestage off
[info]   Stopped after 2 iterations, 7538 ms
[info]   Running case: stddev wholestage on
[info]   Stopped after 5 iterations, 4357 ms
[info] OpenJDK 64-Bit Server VM 17.0.16+8-LTS on Linux 5.14.0-570.28.1.el9_6.aarch64
[info] 05:36:18.982 ERROR org.apache.spark.util.Utils: Process List(/usr/bin/grep, -m, 1, model name, /proc/cpuinfo) exited with code 1:
[info] Unknown processor
[info] stddev:                                   Best Time(ms)   Avg Time(ms)   Stdev(ms)    Rate(M/s)   Per Row(ns)   Relative
[info] ------------------------------------------------------------------------------------------------------------------------
[info] stddev wholestage off                              3765           3769           5         27.8          35.9       1.0X
[info] stddev wholestage on                                870            872           2        120.6           8.3       4.3X
[info] Running benchmark: kurtosis
[info]   Running case: kurtosis wholestage off
[info]   Stopped after 2 iterations, 38309 ms
[info]   Running case: kurtosis wholestage on
[info]   Stopped after 5 iterations, 4729 ms
[info] OpenJDK 64-Bit Server VM 17.0.16+8-LTS on Linux 5.14.0-570.28.1.el9_6.aarch64
[info] 05:37:24.198 ERROR org.apache.spark.util.Utils: Process List(/usr/bin/grep, -m, 1, model name, /proc/cpuinfo) exited with code 1:
[info] Unknown processor
[info] kurtosis:                                 Best Time(ms)   Avg Time(ms)   Stdev(ms)    Rate(M/s)   Per Row(ns)   Relative
[info] ------------------------------------------------------------------------------------------------------------------------
[info] kurtosis wholestage off                           19114          19155          58          5.5         182.3       1.0X
[info] kurtosis wholestage on                              943            946           3        111.2           9.0      20.3X
[info] Running benchmark: Aggregate w keys
[info]   Running case: codegen = F
[info]   Stopped after 2 iterations, 11018 ms
[info]   Running case: codegen = T, hashmap = F
[info]   Stopped after 3 iterations, 9331 ms
[info]   Running case: codegen = T, row-based hashmap = T
[info]   Stopped after 5 iterations, 5086 ms
[info]   Running case: codegen = T, vectorized hashmap = T
[info]   Stopped after 5 iterations, 3553 ms
[info] OpenJDK 64-Bit Server VM 17.0.16+8-LTS on Linux 5.14.0-570.28.1.el9_6.aarch64
[info] 05:38:06.612 ERROR org.apache.spark.util.Utils: Process List(/usr/bin/grep, -m, 1, model name, /proc/cpuinfo) exited with code 1:
[info] Unknown processor
[info] Aggregate w keys:                         Best Time(ms)   Avg Time(ms)   Stdev(ms)    Rate(M/s)   Per Row(ns)   Relative
[info] -----------------------------------------------------------------------------------------------------------------------            -
[info] codegen = F                                        5401           5509         154         15.5          64.4       1.0X
[info] codegen = T, hashmap = F                           3103           3110           7         27.0          37.0       1.7X
[info] codegen = T, row-based hashmap = T                 1004           1017          11         83.5          12.0       5.4X
[info] codegen = T, vectorized hashmap = T                 707            711           3        118.7           8.4       7.6X
[info] Running benchmark: Aggregate w keys
[info]   Running case: codegen = F
[info]   Stopped after 2 iterations, 10796 ms
[info]   Running case: codegen = T, hashmap = F
[info]   Stopped after 3 iterations, 8988 ms
[info]   Running case: codegen = T, row-based hashmap = T
[info]   Stopped after 5 iterations, 6483 ms
[info]   Running case: codegen = T, vectorized hashmap = T
[info]   Stopped after 5 iterations, 4909 ms
[info] OpenJDK 64-Bit Server VM 17.0.16+8-LTS on Linux 5.14.0-570.28.1.el9_6.aarch64
[info] 05:38:51.375 ERROR org.apache.spark.util.Utils: Process List(/usr/bin/grep, -m, 1, model name, /proc/cpuinfo) exited with code 1:
[info] Unknown processor
[info] Aggregate w keys:                         Best Time(ms)   Avg Time(ms)   Stdev(ms)    Rate(M/s)   Per Row(ns)   Relative
[info] ------------------------------------------------------------------------------------------------------------------------
[info] codegen = F                                        5374           5398          34         15.6          64.1       1.0X
[info] codegen = T, hashmap = F                           2918           2996          68         28.7          34.8       1.8X
[info] codegen = T, row-based hashmap = T                 1289           1297           8         65.1          15.4       4.2X
[info] codegen = T, vectorized hashmap = T                 978            982           4         85.8          11.7       5.5X
[info] Running benchmark: Aggregate w string key
[info]   Running case: codegen = F
[info]   Stopped after 2 iterations, 3882 ms
[info]   Running case: codegen = T, hashmap = F
[info]   Stopped after 3 iterations, 3624 ms
[info]   Running case: codegen = T, row-based hashmap = T
[info]   Stopped after 5 iterations, 4145 ms
[info]   Running case: codegen = T, vectorized hashmap = T
[info]   Stopped after 5 iterations, 3779 ms
[info] OpenJDK 64-Bit Server VM 17.0.16+8-LTS on Linux 5.14.0-570.28.1.el9_6.aarch64
[info] 05:39:18.280 ERROR org.apache.spark.util.Utils: Process List(/usr/bin/grep, -m, 1, model name, /proc/cpuinfo) exited with code 1:
[info] Unknown processor
[info] Aggregate w string key:                   Best Time(ms)   Avg Time(ms)   Stdev(ms)    Rate(M/s)   Per Row(ns)   Relative
[info] -----------------------------------------------------------------------------------------------------------------------            -
[info] codegen = F                                        1938           1941           4         10.8          92.4       1.0X
[info] codegen = T, hashmap = F                           1208           1208           0         17.4          57.6       1.6X
[info] codegen = T, row-based hashmap = T                  820            829           5         25.6          39.1       2.4X
[info] codegen = T, vectorized hashmap = T                 756            756           0         27.8          36.0       2.6X
[info] Running benchmark: Aggregate w decimal key
[info]   Running case: codegen = F
[info]   Stopped after 2 iterations, 3771 ms
[info]   Running case: codegen = T, hashmap = F
[info]   Stopped after 2 iterations, 2231 ms
[info]   Running case: codegen = T, row-based hashmap = T
[info]   Stopped after 5 iterations, 2114 ms
[info]   Running case: codegen = T, vectorized hashmap = T
[info]   Stopped after 8 iterations, 2238 ms
[info] OpenJDK 64-Bit Server VM 17.0.16+8-LTS on Linux 5.14.0-570.28.1.el9_6.aarch64
[info] 05:39:39.289 ERROR org.apache.spark.util.Utils: Process List(/usr/bin/grep, -m, 1, model name, /proc/cpuinfo) exited with code 1:
[info] Unknown processor
[info] Aggregate w decimal key:                  Best Time(ms)   Avg Time(ms)   Stdev(ms)    Rate(M/s)   Per Row(ns)   Relative
[info] ------------------------------------------------------------------------------------------------------------------------
[info] codegen = F                                        1878           1886          11         11.2          89.6       1.0X
[info] codegen = T, hashmap = F                           1116           1116           0         18.8          53.2       1.7X
[info] codegen = T, row-based hashmap = T                  411            423          11         51.0          19.6       4.6X
[info] codegen = T, vectorized hashmap = T                 278            280           2         75.4          13.3       6.8X
[info] Running benchmark: Aggregate w multiple keys
[info]   Running case: codegen = F
[info]   Stopped after 2 iterations, 6554 ms
[info]   Running case: codegen = T, hashmap = F
[info]   Stopped after 2 iterations, 3608 ms
[info]   Running case: codegen = T, row-based hashmap = T
[info]   Stopped after 2 iterations, 2936 ms
[info]   Running case: codegen = T, vectorized hashmap = T
[info]   Stopped after 2 iterations, 2569 ms
[info] OpenJDK 64-Bit Server VM 17.0.16+8-LTS on Linux 5.14.0-570.28.1.el9_6.aarch64
[info] 05:40:06.514 ERROR org.apache.spark.util.Utils: Process List(/usr/bin/grep, -m, 1, model name, /proc/cpuinfo) exited with code 1:
[info] Unknown processor
[info] Aggregate w multiple keys:                Best Time(ms)   Avg Time(ms)   Stdev(ms)    Rate(M/s)   Per Row(ns)   Relative
[info] ------------------------------------------------------------------------------------------------------------------------
[info] codegen = F                                        3272           3277           8          6.4         156.0       1.0X
[info] codegen = T, hashmap = F                           1802           1804           3         11.6          85.9       1.8X
[info] codegen = T, row-based hashmap = T                 1461           1468          10         14.4          69.7       2.2X
[info] codegen = T, vectorized hashmap = T                1283           1285           3         16.4          61.2       2.6X
[info] Running benchmark: max function bytecode size
[info]   Running case: codegen = F
[info]   Stopped after 8 iterations, 2146 ms
[info]   Running case: codegen = T, hugeMethodLimit = 10000
[info]   Stopped after 14 iterations, 2072 ms
[info]   Running case: codegen = T, hugeMethodLimit = 1500
[info]   Stopped after 16 iterations, 2112 ms
[info] OpenJDK 64-Bit Server VM 17.0.16+8-LTS on Linux 5.14.0-570.28.1.el9_6.aarch64
[info] 05:40:19.258 ERROR org.apache.spark.util.Utils: Process List(/usr/bin/grep, -m, 1, model name, /proc/cpuinfo) exited with code 1:
[info] Unknown processor
[info] max function bytecode size:               Best Time(ms)   Avg Time(ms)   Stdev(ms)    Rate(M/s)   Per Row(ns)   Relative
[info] ------------------------------------------------------------------------------------------------------------------------
[info] codegen = F                                         263            268           4          2.5         401.6       1.0X
[info] codegen = T, hugeMethodLimit = 10000                143            148           8          4.6         217.4       1.8X
[info] codegen = T, hugeMethodLimit = 1500                 129            132           3          5.1         196.6       2.0X
[info] Running benchmark: cube
[info]   Running case: cube wholestage off
[info]   Stopped after 2 iterations, 3164 ms
[info]   Running case: cube wholestage on
[info]   Stopped after 5 iterations, 4215 ms
[info] OpenJDK 64-Bit Server VM 17.0.16+8-LTS on Linux 5.14.0-570.28.1.el9_6.aarch64
[info] 05:40:32.879 ERROR org.apache.spark.util.Utils: Process List(/usr/bin/grep, -m, 1, model name, /proc/cpuinfo) exited with code 1:
[info] Unknown processor
[info] cube:                                     Best Time(ms)   Avg Time(ms)   Stdev(ms)    Rate(M/s)   Per Row(ns)   Relative
[info] ------------------------------------------------------------------------------------------------------------------------
[info] cube wholestage off                                1572           1582          14          3.3         299.9       1.0X
[info] cube wholestage on                                  841            843           2          6.2         160.4       1.9X
[info] Running benchmark: BytesToBytesMap
[info]   Running case: UnsafeRowhash
[info]   Stopped after 15 iterations, 2052 ms
[info]   Running case: murmur3 hash
[info]   Stopped after 42 iterations, 2003 ms
[info]   Running case: fast hash
[info]   Stopped after 48 iterations, 2016 ms
[info]   Running case: arrayEqual
[info]   Stopped after 29 iterations, 2064 ms
[info]   Running case: Java HashMap (Long)
[info]   Stopped after 8 iterations, 2209 ms
[info]   Running case: Java HashMap (two ints)
[info]   Stopped after 8 iterations, 2217 ms
[info]   Running case: Java HashMap (UnsafeRow)
[info]   Stopped after 4 iterations, 2039 ms
[info]   Running case: LongToUnsafeRowMap (opt=false)
[info]   Stopped after 9 iterations, 2144 ms
[info]   Running case: LongToUnsafeRowMap (opt=true)
[info]   Stopped after 26 iterations, 2005 ms
[info]   Running case: BytesToBytesMap (off Heap)
[info]   Stopped after 5 iterations, 2368 ms
[info]   Running case: BytesToBytesMap (on Heap)
[info]   Stopped after 4 iterations, 2023 ms
[info]   Running case: Aggregate HashMap
[info]   Stopped after 87 iterations, 2011 ms
[info] OpenJDK 64-Bit Server VM 17.0.16+8-LTS on Linux 5.14.0-570.28.1.el9_6.aarch64
[info] 05:41:23.750 ERROR org.apache.spark.util.Utils: Process List(/usr/bin/grep, -m, 1, model name, /proc/cpuinfo) exited with code 1:
[info] Unknown processor
[info] BytesToBytesMap:                          Best Time(ms)   Avg Time(ms)   Stdev(ms)    Rate(M/s)   Per Row(ns)   Relative
[info] ------------------------------------------------------------------------------------------------------------------------
[info] UnsafeRowhash                                       137            137           0        153.6           6.5       1.0X
[info] murmur3 hash                                         48             48           0        440.6           2.3       2.9X
[info] fast hash                                            42             42           0        499.2           2.0       3.3X
[info] arrayEqual                                           71             71           0        296.8           3.4       1.9X
[info] Java HashMap (Long)                                 269            276           6         78.0          12.8       0.5X
[info] Java HashMap (two ints)                             273            277           2         76.7          13.0       0.5X
[info] Java HashMap (UnsafeRow)                            507            510           3         41.4          24.2       0.3X
[info] LongToUnsafeRowMap (opt=false)                      237            238           0         88.3          11.3       0.6X
[info] LongToUnsafeRowMap (opt=true)                        76             77           1        277.1           3.6       1.8X
[info] BytesToBytesMap (off Heap)                          472            474           2         44.4          22.5       0.3X
[info] BytesToBytesMap (on Heap)                           505            506           1         41.6          24.1       0.3X
[info] Aggregate HashMap                                    23             23           0        913.0           1.1       5.9X
[success] Total time: 669 s (11:09), completed Jul 24, 2025, 5:41:24 AM

```
## Understanding Apache Spark benchmark metrics and results

- **Best Time (ms):** Fastest execution time observed (in milliseconds).
- **Avg Time (ms):** Average time across all iterations.
- **Stdev (ms):** Standard deviation of execution times (lower is more stable).
- **Rate (M/s):** Rows processed per second in millions.
- **Per Row (ns):** Average time taken per row (in nanoseconds).
- **Relative Speed comparison:** baseline (1.0X) is the slower version.

## Apache Spark performance benchmark results on x86_64
The following benchmark results were collected by running the same benchmark on a `c3-standard-4` (4 vCPU, 2 core, 16 GB Memory) x86_64 virtual machine in GCP, running RHEL 9.

| **Benchmark Case**         | **Sub-Case / Config**                | **Best Time (ms)** | **Avg Time (ms)** | **Stdev (ms)** | **Rate (M/s)** | **Per Row (ns)** | **Relative** |
|---------------------------|--------------------------------------|--------------------|-------------------|----------------|----------------|------------------|--------------|
| agg w/o group             | wholestage off                       | 30044              | 32090             | 2892           | 69.8           | 14.3             | 1.0X         |
| agg w/o group             | wholestage on                        | 2728               | 2739              | 7              | 768.7          | 1.3              | 11.0X        |
| stddev                    | wholestage off                       | 4097               | 4112              | 21             | 25.6           | 39.1             | 1.0X         |
| stddev                    | wholestage on                        | 948                | 954               | 4              | 110.6          | 9.0              | 4.3X         |
| kurtosis                  | wholestage off                       | 21658              | 21664             | 9              | 4.8            | 206.5            | 1.0X         |
| kurtosis                  | wholestage on                        | 1327               | 1335              | 7              | 79.0           | 12.7             | 16.3X        |
| Aggregate w keys          | codegen = F                          | 7233               | 7234              | 1              | 11.6           | 86.2             | 1.0X         |
| Aggregate w keys          | codegen = T, hashmap = F             | 4556               | 4570              | 21             | 18.4           | 54.3             | 1.6X         |
| Aggregate w keys          | codegen = T, row-based hashmap = T   | 1201               | 1205              | 6              | 69.8           | 14.3             | 6.0X         |
| Aggregate w keys          | codegen = T, vectorized hashmap = T  | 702                | 715               | 10             | 119.6          | 8.4              | 10.3X        |
| Aggregate w keys          | codegen = F                          | 6439               | 6524              | 119            | 13.0           | 76.8             | 1.0X         |
| Aggregate w keys          | codegen = T, hashmap = F             | 4156               | 4170              | 12             | 20.2           | 49.5             | 1.5X         |
| Aggregate w keys          | codegen = T, row-based hashmap = T   | 2113               | 2126              | 19             | 39.7           | 25.2             | 3.0X         |
| Aggregate w keys          | codegen = T, vectorized hashmap = T  | 1310               | 1322              | 8              | 64.0           | 15.6             | 4.9X         |
| Aggregate w string key    | codegen = F                          | 2265               | 2268              | 4              | 9.3            | 108.0            | 1.0X         |
| Aggregate w string key    | codegen = T, hashmap = F             | 1926               | 1941              | 20             | 10.9           | 91.8             | 1.2X         |
| Aggregate w string key    | codegen = T, row-based hashmap = T   | 1280               | 1285              | 8              | 16.4           | 61.0             | 1.8X         |
| Aggregate w string key    | codegen = T, vectorized hashmap = T  | 1118               | 1123              | 7              | 18.8           | 53.3             | 2.0X         |
| Aggregate w decimal key   | codegen = F                          | 2139               | 2167              | 40             | 9.8            | 102.0            | 1.0X         |
| Aggregate w decimal key   | codegen = T, hashmap = F             | 1475               | 1488              | 18             | 14.2           | 70.3             | 1.5X         |
| Aggregate w decimal key   | codegen = T, row-based hashmap = T   | 447                | 451               | 6              | 46.9           | 21.3             | 4.8X         |
| Aggregate w decimal key   | codegen = T, vectorized hashmap = T  | 270                | 275               | 5              | 77.6           | 12.9             | 7.9X         |
| Aggregate w multiple keys | codegen = F                          | 3788               | 3834              | 65             | 5.5            | 180.6            | 1.0X         |
| Aggregate w multiple keys | codegen = T, hashmap = F             | 2412               | 2423              | 16             | 8.7            | 115.0            | 1.6X         |
| Aggregate w multiple keys | codegen = T, row-based hashmap = T   | 1890               | 1895              | 6              | 11.1           | 90.1             | 2.0X         |
| Aggregate w multiple keys | codegen = T, vectorized hashmap = T  | 1739               | 1766              | 38             | 12.1           | 82.9             | 2.2X         |
| max func bytecode size    | codegen = F                          | 315                | 338               | 24             | 2.1            | 480.7            | 1.0X         |
| max func bytecode size    | codegen = T, hugeMethodLimit = 10000 | 178                | 200               | 13             | 3.7            | 272.3            | 1.8X         |
| max func bytecode size    | codegen = T, hugeMethodLimit = 1500  | 174                | 188               | 22             | 3.8            | 264.8            | 1.8X         |
| cube                      | wholestage off                       | 1864               | 1867              | 5              | 2.8            | 355.5            | 1.0X         |
| cube                      | wholestage on                        | 1060               | 1075              | 16             | 4.9            | 202.2            | 1.8X         |
| BytesToBytesMap           | UnsafeRowhash                        | 204                | 204               | 0              | 103.0          | 9.7              | 1.0X         |
| BytesToBytesMap           | murmur3 hash                         | 69                 | 69                | 0              | 304.1          | 3.3              | 3.0X         |
| BytesToBytesMap           | fast hash                            | 41                 | 42                | 1              | 517.4          | 1.9              | 5.0X         |
| BytesToBytesMap           | arrayEqual                           | 142                | 142               | 0              | 148.0          | 6.8              | 1.4X         |
| BytesToBytesMap           | Java HashMap (Long)                  | 65                 | 72                | 5              | 323.6          | 3.1              | 3.1X         |
| BytesToBytesMap           | Java HashMap (two ints)              | 89                 | 93                | 2              | 235.4          | 4.2              | 2.3X         |
| BytesToBytesMap           | Java HashMap (UnsafeRow)             | 544                | 546               | 2              | 38.5           | 26.0             | 0.4X         |
| BytesToBytesMap           | LongToUnsafeRowMap (opt=false)       | 352                | 355               | 1              | 59.5           | 16.8             | 0.6X         |
| BytesToBytesMap           | LongToUnsafeRowMap (opt=true)        | 74                 | 75                | 1              | 284.6          | 3.5              | 2.8X         |
| BytesToBytesMap           | BytesToBytesMap (off Heap)           | 623                | 628               | 7              | 33.7           | 29.7             | 0.3X         |
| BytesToBytesMap           | BytesToBytesMap (on Heap)            | 624                | 627               | 3              | 33.6           | 29.8             | 0.3X         |
| BytesToBytesMap           | Aggregate HashMap                    | 31                 | 31                | 0              | 680.7          | 1.5              | 6.6X         |

---

## Apache Spark performance benchmark results on Arm64
Results from the earlier run on the `c4a-standard-4` (4 vCPU, 16 GB memory) Arm64 VM in GCP (RHEL 9):

| Benchmark Case             | Sub-Case / Config        | Best Time (ms) | Avg Time (ms) | Stdev (ms) | Rate (M/s) | Per Row (ns) | Relative |
|----------------------------|--------------------------|----------------|----------------|------------|-------------|----------------|-----------|
| agg w/o group              | wholestage off           | 32967          | 33442          | 672        | 63.6        | 15.7           | 1.0X      |
| agg w/o group              | wholestage on            | 856            | 857            | 1          | 2451.2      | 0.4            | 38.5X     |
| stddev                     | wholestage off           | 3765           | 3769           | 5          | 27.8        | 35.9           | 1.0X       |
| stddev                     | wholestage on            | 870            | 872            | 2          | 120.6       | 8.3            | 4.3X       |
| kurtosis                   | wholestage off           | 19114          | 19155          | 58         | 5.5         | 182.3          | 1.0X       |
| kurtosis                   | wholestage on            | 943            | 946            | 3          | 111.2       | 9.0            | 20.3X      |
| Aggregate w/ keys          | codegen = F              | 5401           | 5509           | 154        | 15.5        | 64.4           | 1.0X     |
| Aggregate w/ keys          | codegen = T, hashmap = F | 3103           | 3110           | 7          | 27.0        | 37.0           | 1.7X      |
| Aggregate w/ keys          | row-based hashmap = T    | 1004           | 1017           | 11         | 83.5        | 12.0           | 5.4X       |
| Aggregate w/ keys          | vectorized hashmap = T   | 707            | 711            | 3          | 118.7       | 8.4            | 7.6X      |
| Aggregate w/ string key    | codegen = F              | 1938           | 1941           | 4          | 10.8        | 92.4           | 1.0X      |
| Aggregate w/ string key    | codegen = T, hashmap = F | 1208           | 1208           | 0          | 17.4        | 57.6           | 1.6X      |
| Aggregate w/ string key    | row-based hashmap = T    | 820            | 829            | 5          | 25.6        | 39.1           | 2.4X      |
| Aggregate w/ string key    | vectorized hashmap = T   | 756            | 756            | 0          | 27.8        | 36.0           | 2.6X       |
| Aggregate w/ decimal key   | codegen = F              | 1878           | 1886           | 11         | 11.2        | 89.6           | 1.0X       |
| Aggregate w/ decimal key   | codegen = T, hashmap = F | 1116           | 1116           | 0          | 18.8        | 53.2           | 1.7X       |
| Aggregate w/ decimal key   | row-based hashmap = T    | 411            | 423            | 11         | 51.0        | 19.6           | 4.6X      |
| Aggregate w/ decimal key   | vectorized hashmap = T   | 278            | 280            | 2          | 75.4        | 13.3           | 6.8X      |
| Aggregate w/ multiple keys | codegen = F              | 3272           | 3277           | 8          | 6.4         | 156.0          | 1.0X      |
| Aggregate w/ multiple keys | codegen = T, hashmap = F | 1802           | 1804           | 3          | 11.6        | 85.9           | 1.8X      |
| Aggregate w/ multiple keys | row-based hashmap = T    | 1461           | 1468           | 10         | 14.4        | 69.7           | 2.2X      |
| Aggregate w/ multiple keys | vectorized hashmap = T   | 1283           | 1285           | 3          | 16.4        | 61.2           | 2.6X      |
| Max function bytecode size | codegen = F              | 263            | 268            | 4          | 2.5         | 401.6          | 1.0X      |
| Max function bytecode size | hugeMethodLimit = 10000  | 143            | 148            | 8          | 4.6         | 217.4          | 1.8X      |
| Max function bytecode size | hugeMethodLimit = 1500   | 129            | 132            | 3          | 5.1         | 196.6          | 2.0X      |
| Cube                       | wholestage off           | 1572           | 1582           | 14         | 3.3         | 299.9          | 1.0X      |
| Cube                       | wholestage on            | 841            | 843            | 2          | 6.2         | 160.4          | 1.9X      |
| BytesToBytesMap            | UnsafeRowhash            | 137            | 137            | 0          | 153.6       | 6.5            | 1.0X      |
| BytesToBytesMap            | murmur3 hash             | 48             | 48             | 0          | 440.6       | 2.3            | 2.9X      |
| BytesToBytesMap            | fast hash                | 42             | 42             | 0          | 499.2       | 2.0            | 3.3X      |
| BytesToBytesMap    |Aggregate HashMap                 | 23             | 23             | 0          | 913.0       | 1.1            | 5.9X      |

---

## Apache Spark performance benchmarking comparison on Arm64 and x86_64
When you compare the benchmarking results you will notice that on the Google Axion C4A Arm-based instances:

<<<<<<< HEAD
- **Whole-stage code generation significantly boosts performance**, improving execution by up to **38×** (e.g., `agg w/o group` from 33.4s to 0.86s).  
- **Vectorized and row-based hash maps** consistently outperform non-codegen and traditional hashmap approaches, especially for aggregation with keys and complex data types (e.g., decimal keys: **6.8× faster** with vectorized hashmap).  
- **Arm-based Spark shows strong hash performance**, with `fast hash` and `murmur3` achieving up to **3.3× better throughput** than `UnsafeRowhash`.  
=======
- **Whole-stage code generation significantly boosts performance**, improving execution by up to **3×** (e.g., `agg w/o group` from 2728 ms to 856 ms).
- **Aggregation with Keys**, across row-based and non-hashmap variants deliver ~1.7–5.4× speedups.
For simple codegen+vectorized hashmap, x86 and Arm-based instances show similar performance.
- **Arm-based Spark shows strong hash performance**, `murmur3` and `UnsafeRowhash` on Arm-based instances are ~3×–5× faster, with the aggregate hashmap ~6× faster; the `fast hash` path is roughly on par.

Overall, when whole-stage codegen and vectorized hashmap paths are used, you should see multi-fold speedups on the Google Axion C4A Arm-based instances.
 
>>>>>>> b1080b77
<|MERGE_RESOLUTION|>--- conflicted
+++ resolved
@@ -338,16 +338,9 @@
 ## Apache Spark performance benchmarking comparison on Arm64 and x86_64
 When you compare the benchmarking results you will notice that on the Google Axion C4A Arm-based instances:
 
-<<<<<<< HEAD
-- **Whole-stage code generation significantly boosts performance**, improving execution by up to **38×** (e.g., `agg w/o group` from 33.4s to 0.86s).  
-- **Vectorized and row-based hash maps** consistently outperform non-codegen and traditional hashmap approaches, especially for aggregation with keys and complex data types (e.g., decimal keys: **6.8× faster** with vectorized hashmap).  
-- **Arm-based Spark shows strong hash performance**, with `fast hash` and `murmur3` achieving up to **3.3× better throughput** than `UnsafeRowhash`.  
-=======
 - **Whole-stage code generation significantly boosts performance**, improving execution by up to **3×** (e.g., `agg w/o group` from 2728 ms to 856 ms).
 - **Aggregation with Keys**, across row-based and non-hashmap variants deliver ~1.7–5.4× speedups.
-For simple codegen+vectorized hashmap, x86 and Arm-based instances show similar performance.
 - **Arm-based Spark shows strong hash performance**, `murmur3` and `UnsafeRowhash` on Arm-based instances are ~3×–5× faster, with the aggregate hashmap ~6× faster; the `fast hash` path is roughly on par.
 
 Overall, when whole-stage codegen and vectorized hashmap paths are used, you should see multi-fold speedups on the Google Axion C4A Arm-based instances.
  
->>>>>>> b1080b77
