---
title: Spin up the GKE Cluster
weight: 2

### FIXED, DO NOT MODIFY
layout: learningpathall
---

## Project overview

<<<<<<< HEAD
Arm CPUs are widely used in Kubernetes AI/ML use cases. In this Learning Path, you learn how to run [Ollama](https://ollama.com/) on Arm-based CPUs in a hybrid architecture (amd64 and arm64) K8s cluster.
=======
Arm CPUs are widely used in AI/ML use cases. In this Learning Path, you will learn how to run [Ollama](https://ollama.com/) on Arm-based CPUs in a hybrid architecture (amd64 and arm64) K8s cluster.
>>>>>>> 02ffc009

To demonstrate this, you can bring up an initial Kubernetes cluster (depicted as "*1. Initial Cluster (amd64)*" in the image below) with an amd64 node running an Ollama Deployment and Service.

Next, as depicted by "*2. Hybrid Cluster amd64/arm64*", you'll add the arm64 node, and apply an arm64 deployment and service to it, so that you can now test both architectures together, and separately, to investigate performance. 

When you are satisfied with the arm64 performance over amd64, its easy to delete the amd64-specific node, deployment, and service, to complete the migration, as depicted in "*3. Migrated Cluster (arm64)*".

![Project Overview](images/general_flow.png)

Once you've seen how easy it is to add arm64 nodes to an existing cluster, you can apply the knowledge to experiment with arm64 nodes on other workloads in your environment.
 
### Create the cluster

1. From within the GCP Console, navigate to [Google Kubernetes Engine](https://console.cloud.google.com/kubernetes/list/overview) and click *Create*.

2. Select *Standard*->*Configure*

![Select and Configure Cluster Type](images/select_standard.png)

The *Cluster basics* tab appears.

3. For *Name*, enter *ollama-on-multiarch*
4. For *Region*, enter *us-central1*.

![Select and Configure Cluster Type](images/cluster_basics.png)

{{% notice Note %}}
Although this will work in all regions and zones where C4 and C4a instance types are supported, the `us-central1` and `us-central1-1a` regions and zones are used. For simplicity and cost savings, only one node per architecture is used. 
{{% /notice %}}

5. Click on *NODE POOLS*->*default-pool*
6. For *Name*, enter *amd64-pool*
7. For size, enter *1*
8. Select *Specify node locations*, and select *us-central1-a*

![Configure amd64 Node pool](images/x86-node-pool.png)


8. Click on *NODE POOLS*->*Nodes*
9. For *Series*, select *C4*
<<<<<<< HEAD
10. For *Machine Type*, select *c4-standard-8*
=======
10. For *Machine Type*, select *c4-standard-4*

{{% notice Note %}}
The chosen node types support only one pod per node. If you wish to run multiple pods per node, each node should provide about 10GB memory per pod. 
{{% /notice %}}
>>>>>>> 02ffc009

![Configure amd64 node type](images/configure-x86-note-type.png)

11. *Click* the *Create* button at the bottom of the screen.

It will take a few moments, but when the green checkmark is showing next to the `ollama-on-multiarch` cluster, you're ready to continue to test your connection to the cluster.

### Connect to the cluster

Before continuing, make sure you have *kubectl* and *gcloud* installed.  You can verify by running each command, for example, entering *gcloud* and enter:

```commandline
gcloud
```
should return
```commandline
ERROR: (gcloud) Command name argument expected.
... 
```
and entering *kubectl* and enter should return:

```commandline
kubectl controls the Kubernetes cluster manager.

 Find more information at: https://kubernetes.io/docs/reference/kubectl/
...
```
If you get something similar to:

```commandline
command not found
```

Please follow prerequisite instructions on the first page to install the missing utilities.

With prerequisites out of the way, you will next setup your newly created K8s cluster credentials using the gcloud utility.  Enter the following in your command prompt (or cloud shell), and make sure to replace "YOUR_PROJECT_ID" with the ID of your GCP project:

```bash
export ZONE=us-central1
export CLUSTER_NAME=ollama-on-multiarch
export PROJECT_ID=YOUR_PROJECT_ID
gcloud container clusters get-credentials $CLUSTER_NAME --zone $ZONE --project $PROJECT_ID
```

If you get the message:

```output
CRITICAL: ACTION REQUIRED: gke-gcloud-auth-plugin, which is needed for continued use of kubectl, was not found or is not executable. Install gke-gcloud-auth-plugin for use with kubectl by following https://cloud.google.com/kubernetes-engine/docs/how-to/cluster-access-for-kubectl#install_plugin
```
<<<<<<< HEAD
This command will resolve it:
=======

This command should help resolve it:
>>>>>>> 02ffc009

```bash
gcloud components install gke-gcloud-auth-plugin
```

Finally, test the connection to the cluster with this command:

```commandline
kubectl cluster-info
```

If you receive a non-error response, you're successfully connected to the K8s cluster.<|MERGE_RESOLUTION|>--- conflicted
+++ resolved
@@ -8,11 +8,7 @@
 
 ## Project overview
 
-<<<<<<< HEAD
 Arm CPUs are widely used in Kubernetes AI/ML use cases. In this Learning Path, you learn how to run [Ollama](https://ollama.com/) on Arm-based CPUs in a hybrid architecture (amd64 and arm64) K8s cluster.
-=======
-Arm CPUs are widely used in AI/ML use cases. In this Learning Path, you will learn how to run [Ollama](https://ollama.com/) on Arm-based CPUs in a hybrid architecture (amd64 and arm64) K8s cluster.
->>>>>>> 02ffc009
 
 To demonstrate this, you can bring up an initial Kubernetes cluster (depicted as "*1. Initial Cluster (amd64)*" in the image below) with an amd64 node running an Ollama Deployment and Service.
 
@@ -53,15 +49,7 @@
 
 8. Click on *NODE POOLS*->*Nodes*
 9. For *Series*, select *C4*
-<<<<<<< HEAD
 10. For *Machine Type*, select *c4-standard-8*
-=======
-10. For *Machine Type*, select *c4-standard-4*
-
-{{% notice Note %}}
-The chosen node types support only one pod per node. If you wish to run multiple pods per node, each node should provide about 10GB memory per pod. 
-{{% /notice %}}
->>>>>>> 02ffc009
 
 ![Configure amd64 node type](images/configure-x86-note-type.png)
 
@@ -73,17 +61,17 @@
 
 Before continuing, make sure you have *kubectl* and *gcloud* installed.  You can verify by running each command, for example, entering *gcloud* and enter:
 
-```commandline
+```bash
 gcloud
 ```
 should return
-```commandline
+```output
 ERROR: (gcloud) Command name argument expected.
 ... 
 ```
 and entering *kubectl* and enter should return:
 
-```commandline
+```output
 kubectl controls the Kubernetes cluster manager.
 
  Find more information at: https://kubernetes.io/docs/reference/kubectl/
@@ -91,7 +79,7 @@
 ```
 If you get something similar to:
 
-```commandline
+```output
 command not found
 ```
 
@@ -111,12 +99,7 @@
 ```output
 CRITICAL: ACTION REQUIRED: gke-gcloud-auth-plugin, which is needed for continued use of kubectl, was not found or is not executable. Install gke-gcloud-auth-plugin for use with kubectl by following https://cloud.google.com/kubernetes-engine/docs/how-to/cluster-access-for-kubectl#install_plugin
 ```
-<<<<<<< HEAD
 This command will resolve it:
-=======
-
-This command should help resolve it:
->>>>>>> 02ffc009
 
 ```bash
 gcloud components install gke-gcloud-auth-plugin
