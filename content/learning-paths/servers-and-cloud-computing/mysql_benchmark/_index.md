--- conflicted
+++ resolved
@@ -30,10 +30,6 @@
 test_link: null
 test_maintenance: false
 
-<<<<<<< HEAD
-### FIXED, DO NOT MODIFY
-# ================================================================================
-=======
 further_reading:
     - resource:
         title: MySQL documentation
@@ -49,7 +45,8 @@
         type: documentation
 
 
->>>>>>> 8c4a6ef7
+### FIXED, DO NOT MODIFY
+# ================================================================================
 weight: 1
 layout: learningpathall
 learning_path_main_page: 'yes'
