---
title: Demo - Whisper Voice Audio transcription on Arm
overview: | 
  This Learning Path shows you how to use a c8g.8xlarge AWS Graviton4 instance, powered by an Arm Neoverse CPU, to build a simple Transcription-as-a-Service server.

  This architecture is suitable for businesses looking to deploy the latest Generative AI technologies with audio transcription capabilities using their existing CPU compute capacity and deployment pipelines. This demo provides speech recognition using the `whisper-large-v3-turbo model`, deployed using the Hugging Face Transformers framework.

  Record audio from your browser to interact with the Whisper model and send it to be transcribed, so you csn see the performance for yourself. Note that no recorded audio is ever saved on our servers. 
  
  After running the demo, you can follow the Learning Path to build your own Generative AI service on Arm Neoverse.


demo_steps:
<<<<<<< HEAD
  - Record your voice, ensuring that your browser has microphone permissions enabled.
  - Review your recording and send to _________________insert technical thing here_____________.
  - Receive the transcription and view your statistics.
=======
  - Record your voice (grant microphone permissions to your browser).
  - Review and send the audio file to the sever for transcription.
  - Receive the transcribed output and view stats.
>>>>>>> 300e0161


title_chatbot_area: Whisper Voice Demo

diagram: audio-pic-clearer.png
diagram_blowup: audio-pic.png

terms_and_conditions: demo-terms-and-conditions.txt


### Specific details to this demo
# ================================================================================
<<<<<<< HEAD
stats_description: The 'total time' for a Whisper voice-to-text process is the full duration from when the audio input is received until the final text output is generated. This includes 'pre-processing time' - the time taken to prepare the audio data for transcription; transcription time' - the actual time spent converting the audio to text; and Post-processing time' - the time spent refining and formatting the transcribed text. Each of these stages contributes to the overall 'total time' and can vary depending on factors such as audio quality, length of the audio, and the efficiency of the transcription algorithm.
=======
stats_description: |
  The 'total time' for a whisper voice-to-text process refers to the complete duration taken from the moment the audio input is received until the final text output is generated. This includes several related times such as the 'pre-processing time', which is the time taken to prepare the audio data for transcription, the 'transcription time', which is the actual time spent converting the audio to text, and the 'post-processing time', which involves refining and formatting the transcribed text. Each of these stages contributes to the overall 'total time' and can vary depending on factors such as audio quality, length of the audio, and the efficiency of the transcription algorithm.
>>>>>>> 300e0161

### FIXED, DO NOT MODIFY
# ================================================================================
demo_template_name: whisper_audio_demo   # allows the 'demo.html' partial to route to the correct Configuration and Demo/Stats sub partials for page render.
weight: 2                       # _index.md always has weight of 1 to order correctly
layout: "learningpathall"       # All files under learning paths have this same wrapper
learning_path_main_page: "yes"  # This should be surfaced when looking for related content. Only set for _index.md of learning path content.
---

<|MERGE_RESOLUTION|>--- conflicted
+++ resolved
@@ -11,15 +11,10 @@
 
 
 demo_steps:
-<<<<<<< HEAD
-  - Record your voice, ensuring that your browser has microphone permissions enabled.
-  - Review your recording and send to _________________insert technical thing here_____________.
-  - Receive the transcription and view your statistics.
-=======
   - Record your voice (grant microphone permissions to your browser).
   - Review and send the audio file to the sever for transcription.
   - Receive the transcribed output and view stats.
->>>>>>> 300e0161
+
 
 
 title_chatbot_area: Whisper Voice Demo
@@ -32,12 +27,8 @@
 
 ### Specific details to this demo
 # ================================================================================
-<<<<<<< HEAD
-stats_description: The 'total time' for a Whisper voice-to-text process is the full duration from when the audio input is received until the final text output is generated. This includes 'pre-processing time' - the time taken to prepare the audio data for transcription; transcription time' - the actual time spent converting the audio to text; and Post-processing time' - the time spent refining and formatting the transcribed text. Each of these stages contributes to the overall 'total time' and can vary depending on factors such as audio quality, length of the audio, and the efficiency of the transcription algorithm.
-=======
 stats_description: |
   The 'total time' for a whisper voice-to-text process refers to the complete duration taken from the moment the audio input is received until the final text output is generated. This includes several related times such as the 'pre-processing time', which is the time taken to prepare the audio data for transcription, the 'transcription time', which is the actual time spent converting the audio to text, and the 'post-processing time', which involves refining and formatting the transcribed text. Each of these stages contributes to the overall 'total time' and can vary depending on factors such as audio quality, length of the audio, and the efficiency of the transcription algorithm.
->>>>>>> 300e0161
 
 ### FIXED, DO NOT MODIFY
 # ================================================================================
