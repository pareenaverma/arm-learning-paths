--- conflicted
+++ resolved
@@ -19,12 +19,8 @@
 
 The [Llama-2-7B-Chat model](https://huggingface.co/TheBloke/Llama-2-7B-Chat-GGUF) from Meta belongs to the Llama 2 model family and is free to use for research and commercial purposes. Before you use the model, visit the Llama [website](https://llama.meta.com/llama-downloads/) and fill in the form to request access.
 
-<<<<<<< HEAD
-Llama 2 collection of models perform general natural language processing (NLP) tasks such as text generation. You can access the base foundation Llama 2 model or select the specalized chat Llama 2 version that is already optimized for back-and-forth dialogue. In this Learning Path, you run the specialized chat model.
-=======
-Llama 2 collection of models can perform general natural language processing (NLP) tasks like text generation. You can access the base foundation Llama 2 model or select the specialized chat Llama 2 version that is already fine-tuned for back-and-forth dialogue. In this learning path you will run the specialized chat model.
->>>>>>> 1e334235
-
+
+Llama 2 collection of models perform general natural language processing (NLP) tasks such as text generation. You can access the base foundation Llama 2 model or select the specialized chat Llama 2 version that is already optimized for back-and-forth dialogue. In this Learning Path, you run the specialized chat model.
 The Llama 2 family of models range in size from 7 billion to 70 billion parameters. The greater the number of parameters, the more information the model can store. This directly affects how well the model understands language and the model's general capabilities. LLMs that run efficiently on CPUs typically have lower numbers of parameters. For this example, the 7 billion (7b) model is ideal for retaining quality chatbot capability while also running efficiently on your Arm-based CPU. 
 
 Traditionally, the training and inference of LLMs has been done on GPUs using full-precision 32-bit (FP32) or half-precision 16-bit (FP16) data type formats for the model parameter and weights. Recently, a new binary model format called GGUF was introduced by the `llama.cpp` team. This new GGUF model format uses compression and quantization techniques that remove the dependency on using FP32 and FP16 data type formats. For example, GGUF supports quantization where model weights that are generally stored as FP16 data types are scaled down to 4-bit integers. This significantly reduces the need for computational resources and the amount of RAM required. These advancements made in the model format and the data types used make Arm CPUs a great fit for running LLM inferences.   
@@ -117,11 +113,8 @@
 Before you proceed and run this model, take a quick look at what `Q4_K_M` in the model name denotes.
 
 ## Quantization format
-<<<<<<< HEAD
-`Q4_K_M` in the model name refers to the quantization method the model uses. The goal of quantization is to reduce the size of the model (to reduce the memory space required) and faster (to reduce memory bandwidth bottlenecks transfering large amounts of data from memory to a processor). The primary trade-off to keep in mind when reducing a model's size is maintaining quality of performance. Ideally, a model is quantized to meet size and speed requirements while not having a negative impact on performance. 
-=======
-`Q4_K_M` in the model name refers to the quantization method used in the model. The goal of quantization is to make the model smaller (to fit in less memory) and faster (to reduce memory bandwidth bottlenecks transferring large amounts of data from memory to a processor). The primary trade-off to keep in mind when reducing a model's size is maintaining quality/accuracy. Ideally a model is quantized to meet size and speed requirements while retaining as much accuracy as possible. 
->>>>>>> 1e334235
+
+`Q4_K_M` in the model name refers to the quantization method the model uses. The goal of quantization is to reduce the size of the model (to reduce the memory space required) and faster (to reduce memory bandwidth bottlenecks transferring large amounts of data from memory to a processor). The primary trade-off to keep in mind when reducing a model's size is maintaining quality of performance. Ideally, a model is quantized to meet size and speed requirements while not having a negative impact on performance. 
 
 Llama 2 was originally trained and published using the bfloat16 data type, meaning that each of the 7 billion model parameters takes up 16 bits of memory to store. Putting that into real terms, multiplying 16 bits per parameter by 7 billion parameters, the base foundation llama-2-7b model is just over 13Gb in size. 
 
