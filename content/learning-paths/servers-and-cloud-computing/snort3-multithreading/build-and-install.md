--- conflicted
+++ resolved
@@ -1,9 +1,6 @@
 ---
-<<<<<<< HEAD
+
 title: Install Snort 3 and Dependencies
-=======
-title: Installing Snort 3 and the required dependencies
->>>>>>> c6247208
 weight: 2
 
 ### FIXED, DO NOT MODIFY
@@ -14,7 +11,6 @@
 
 Snort is an Open Source Intrusion Prevention System (IPS). Snort uses a series of rules to define malicious network activity. If malicious activity is detected, Snort generates alerts.
 
-<<<<<<< HEAD
 Snort 3 benefits from multithreading, which means that it enables the concurrent processing of multiple packet processing threads with a single Snort instance. This optimization frees up additional memory for further packet processing.
 
 #### Enable multithreading
@@ -23,9 +19,6 @@
 
 * `--max-packet-threads`
 * `-z` 
-=======
-In order to enable multithreading in Snort 3, specify the number of threads designated for processing network traffic using either the `--max-packet-threads` or `-z` option. 
->>>>>>> c6247208
 
 {{%notice Note%}}
     These instructions have been tested on an AWS EC2 Graviton4 instance, based on Arm Neoverse V2. The examples work best if you have at least 16 cores in your system. 
@@ -33,11 +26,7 @@
 
 ### How do I compile and build Snort 3?
 
-<<<<<<< HEAD
 To install Snort 3, use a text editor to copy-and-paste the text below and save the script on your Arm server in a file named `install-snort.sh`.
-=======
-To install Snort 3, use a text editor to save the script below on your Arm server in a file named `install-snort.sh`.
->>>>>>> c6247208
 
 <!-- add github link for the below file [build_snort3.sh]() -->
 ``` bash
@@ -212,15 +201,9 @@
 echo '   export LD_LIBRARY_PATH="/usr/local/lib:$LD_LIBRARY_PATH"'
 ```
 
-<<<<<<< HEAD
 The script takes two arguments:
 * The directory used to build Snort 3 and its dependencies. 
 * The number of processors to use for the build.
-=======
-The script takes 2 arguments:
-- the directory used to build Snort3 and its dependencies 
-- the number of processors to use for the build.
->>>>>>> c6247208
 
 To create a new directory named `build` which lists the number of processors in your system, run the script:
 
@@ -230,11 +213,7 @@
 
 You do not need to run the script as `root`, but you do need to be running Ubuntu 20.04 or 22.04, and have sudo permission. 
 
-<<<<<<< HEAD
 When the build completes, you will have the Snort 3 directory with all compiled software, and the `snort` executable will be located in `/usr/local/bin`.
-=======
-When the build completes you have the `snort3` directory with all compiled software, and the `snort` executable is located in `/usr/local/bin`.
->>>>>>> c6247208
 
 To verify completed installation, run the command below and look at the version that it prints to screen:
 
