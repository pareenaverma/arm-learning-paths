---
title: Test Snort 3 multithreading
weight: 3

### FIXED, DO NOT MODIFY
layout: learningpathall
---
## System Configuration

Before testing the Snort 3 multithreading, configure your system by following these steps:

<<<<<<< HEAD
* Configure Grub settings.
* Set up the Snort 3 rule set.
* Download the PCAP files.
* Adjust Lua configurations. 

#### Configure Grub settings
=======
1. Configure the Grub settings
2. Set up the Snort 3 rule set
3. Download the packet capture files
4. Adjust the Lua configurations
5. Review the Snort parameters 

## Configure the Grub settings
>>>>>>> c6247208

To enable Transparent HugePages (THP) and configure CPU isolation and affinity, append the following line to the `/etc/default/grub file`, modifying the CPU numbers as required:

{{% notice Note %}}
For the total available online CPUs ranging from 0 to 95, with CPUs 0 to 9 pinned to Snort, the grubfile configuration is shown below. 
{{% /notice %}}


```bash
CMDLINE="cma=128"
HUGEPAGES="default_hugepagesz=1G hugepagesz=1G hugepages=300"
MAXCPUS=""
ISOLCPUS="isolcpus=nohz,domain,0-9"
IRQAFFINITY="irqaffinity=10-95"
NOHZ="nohz_full=0-9"
RCU="rcu_nocbs=0-9"
IOMMU="iommu.passthrough=1"
THP="transparent_hugepage=madvise"
GRUB_CMDLINE_LINUX="${CMDLINE} ${HUGEPAGES} ${ISOLCPUS} ${IRQAFFINITY} ${NOHZ} ${RCU} ${MAXCPUS} ${IOMMU} ${THP}"
```

After making this change, execute `update-grub` to apply the configuration:

```bash
sudo update-grub
```

Reboot the system to activate the settings:

```bash
sudo reboot
```

Confirm the new command line was used for the last boot:

```bash
cat /proc/cmdline
```

The output shows the additions to the kernel command line, and will look something like this:

```output
BOOT_IMAGE=/boot/vmlinuz-6.5.0-1020-aws root=PARTUUID=2ca5cb77-b92b-4112-a3e0-eb8bd3cee2a2 ro cma=128 default_hugepagesz=1G hugepagesz=1G hugepages=300 isolcpus=nohz,domain,0-9 irqaffinity=10-95 nohz_full=0-9 rcu_nocbs=0-9 iommu.passthrough=1 transparent_hugepage=madvise console=tty1 console=ttyS0 nvme_core.io_timeout=4294967295 panic=-1
```

You can also confirm the isolated processors:

```bash
cat /sys/devices/system/cpu/isolated
```

The output shows the isolated processors:

```output
0-9
```

<<<<<<< HEAD
#### Set up the Snort 3 rule set

Download the rule set from https://www.snort.org/ and extract it into your working directory. 
=======
## Set up the Snort 3 rule set
>>>>>>> c6247208

Start in the `build` directory you used to build Snort:

```bash
cd $HOME/build
```

For testing, you can use the file https://www.snort.org/downloads/registered/snortrules-snapshot-3110.tar.gz.

Download and unzip the rule set:

```bash
wget https://www.snort.org/downloads/community/snort3-community-rules.tar.gz
mkdir -p Test/snortrules
tar -xzvf snort3-community-rules.tar.gz -C Test/snortrules
```

Copy the `lua` folder from the `snort3` source directory into the rules directory:

```bash
cp -r snort3/lua/ Test/snortrules/
```

<<<<<<< HEAD
#### Download the Packet Capture (PCAP) files
=======
## Download the packet capture files
>>>>>>> c6247208

You can use any packet capture (PCAP) files that are relevant to your test scenario. 

You can obtain PCAP files at: https://www.netresec.com/?page=MACCDC.

Visit https://share.netresec.com/s/wC4mqF2HNso4Ten and download a PCAP file.

Copy the file to your working directory, and extract it. If you downloaded a different PCAP file, you can change the file name. 

```bash
gunzip maccdc2010_00000_20100310205651.pcap.gz
mkdir Test/Pcap
cp maccdc2010_00000_20100310205651.pcap Test/Pcap/
```

<<<<<<< HEAD
#### Adjust Lua configurations

Now make two modifications to the Lau configurations:
=======
## Adjust the Lua configurations

There are two modifications to the Lau configurations:
- pin each Snort thread to a unique core, ensuring that the cores match those isolated in the GRUB configuration
- enable the desired ruleset and enabling profiling.
>>>>>>> c6247208

* Pin each Snort thread to a unique core, ensuring that the cores match those isolated in the GRUB configuration.
* Enable the desired ruleset and enabling profiling.

#### Pin Snort Threads to Unique CPU Core

Navigate to the `Test/snortrules/lua` directory:

```bash
cd Test/snortrules/lua
````

<<<<<<< HEAD
Use an editor to create a file named `common.lua`, and copy-and-paste in the contents below:
=======
Use an editor to create a file named `common.lua` with the contents below:
>>>>>>> c6247208

```bash
-------------------------------------------------------------------------------
---- common: shared configuration included at the end of other configs
-------------------------------------------------------------------------------
---- change these mappings so that the first N tests use unique cores
threads =
{
    { thread = 0, cpuset = '0' },
    { thread = 1, cpuset = '1' },
    { thread = 2, cpuset = '2' },
    { thread = 3, cpuset = '3' },
    { thread = 4, cpuset = '4' },
    { thread = 5, cpuset = '5' },
    { thread = 6, cpuset = '6' },
    { thread = 7, cpuset = '7' },
    { thread = 8, cpuset = '8' },
    { thread = 9, cpuset = '9' }
}
process = { threads = threads }
search_engine = { }
snort_whitelist_append("threads")
```
 
<<<<<<< HEAD
Edit `snort.lua` to include the contents above, and then add in the line below to the end of the file: 
=======
Include the above file in `snort.lua` by editing the file and adding the line below to the end of the file: 
>>>>>>> c6247208

 ``` bash
 include('common.lua')
 ```

#### Modify the snort.lua file to enable rules and profiling 

Use an editor to modify the `snort.lua` file. 

Enable all the rules by uncommenting the `enable_builtin_rules` line and adding the rule search directory as shown below:

```bash
enable_builtin_rules = true,
rules = [[
    include ../snort3-community-rules/snort3-community.rules
]],
```

Continue to edit `snort.lua` and comment out the `profiler` and `latency` lines to enable profiling and packet statistics.

#### Review the Snort parameters: modify the IPS policy

Snort 3 allows you to fine-tune setups with the `--tweaks` parameter. This feature allows you to use one of Snort's policy files to enhance the detection engine for improved performance or increased security.
    
<<<<<<< HEAD
Snort 3 includes four preset policy files: 

* Max_detect.
* Security.
* Balanced.
* Connectivity. 

The max_detect policy focuses on maximum security, and the connectivity policy focuses on performance and uptime, which might come at the expense of security.
=======
Snort 3 includes four preset policy files: `max_detect`, `security`, `balanced`, and `connectivity`. 

The `max_detect` policy favors maximum security, whereas the `connectivity` policy focuses on performance and uptime, which may come at the expense of security.
>>>>>>> c6247208

#### Specify the data acquisition module

Snort supports data acquisition (DAQ) modules which serve as an abstraction layer for interfacing with a data source such as a network interface. 

<<<<<<< HEAD
To see list of DAQ modules supported by Snort use the `--daq-list` command.
=======
To see list of DAQ modules supported by Snort use `--daq-list` command.
>>>>>>> c6247208

Return to the `build` directory:

```bash
cd $HOME/build
```

Run Snort with the command:

``` bash
snort  --daq-dir ./snort3/dependencies/libdaq/install/lib/daq --daq-list
```

The output should look like this:

```output
Available DAQ modules:
afpacket(v7): live inline multi unpriv
 Variables:
  buffer_size_mb <arg> - Packet buffer space to allocate in megabytes
  debug - Enable debugging output to stdout
  fanout_type <arg> - Fanout loadbalancing method
  fanout_flag <arg> - Fanout loadbalancing option
  use_tx_ring - Use memory-mapped TX ring

bpf(v1): inline unpriv wrapper

dump(v5): inline unpriv wrapper
 Variables:
  file <arg> - PCAP filename to output transmitted packets to (default: inline-out.pcap)
  output <arg> - Set to none to prevent output from being written to file (deprecated)
  dump-rx [arg] - Also dump received packets to their own PCAP file (default: inline-in.pcap)

fst(v1): unpriv wrapper
 Variables:
  no_binding_verdicts - Disables enforcement of binding verdicts
  enable_meta_ack - Enables support for filtering bare TCP acks
  ignore_checksums - Ignore bad checksums while decoding

gwlb(v1): inline unpriv wrapper

nfq(v8): live inline multi
 Variables:
  debug - Enable debugging output to stdout
  fail_open - Allow the kernel to bypass the netfilter queue when it is full
  queue_maxlen <arg> - Maximum queue length (default: 1024)

pcap(v4): readback live multi unpriv
 Variables:
  buffer_size <arg> - Packet buffer space to allocate in bytes
  no_promiscuous - Disables opening the interface in promiscuous mode
  no_immediate - Disables immediate mode for traffic capture (may cause unbounded blocking)
  readback_timeout - Return timeout receive status in file readback mode

savefile(v1): readback multi unpriv

trace(v1): inline unpriv wrapper
 Variables:
  file <arg> - Filename to write text traces to (default: inline-out.txt)
```

For testing, you can use `--daq dump` to analyze Pthe CAP files.

<<<<<<< HEAD
#### Spawn Snort 3 process with multithreading

To run Snort 3 with multithreading, start from the `Test` directory.
=======
## How do I spawn a Snort 3 process with multithreading?

To run Snort 3 with multithreading start from the `Test` directory.
>>>>>>> c6247208

```bash
cd $HOME/build/Test
```

<<<<<<< HEAD
The following example shows you how to use multiple Snort threads to analyze PCAP files.
=======
The following example shows how to use multiple Snort threads to analyze PCAP files:
>>>>>>> c6247208

``` bash
MPSE=hyperscan POLICY=./snortrules/lua/snort.lua TCMALLOC_MEMFS_MALLOC_PATH=/dev/hugepages/test snort -c ./snortrules/lua/snort.lua --lua detection.allow_missing_so_rules=true --pcap-filter maccdc2010_00000_20100310205651.pcap --pcap-loop 10 --snaplen 0 --max-packet-threads 10 --daq dump --daq-dir /usr/local/lib/daq --daq-var output=none -H --pcap-dir Pcap -Q --warn-conf-strict --tweaks security
```

Use `--pcap-loop` to loop PCAP files a number of times, 10 in this example.

Use `--max-packet-threads` to specify the number of threads, 10 in this example.

To confirm that the Snort process spans many threads, use the `mpstat` command to evaluate the CPU utilization.

```bash
mpstat -P 0-9 1
```

The output is similar to:

```output
22:52:26     CPU    %usr   %nice    %sys %iowait    %irq   %soft  %steal  %guest  %gnice   %idle
22:52:28       0   98.50    0.00    1.50    0.00    0.00    0.00    0.00    0.00    0.00    0.00
22:52:28       1   98.00    0.00    2.00    0.00    0.00    0.00    0.00    0.00    0.00    0.00
22:52:28       2   98.50    0.00    1.50    0.00    0.00    0.00    0.00    0.00    0.00    0.00
22:52:28       3   98.00    0.00    2.00    0.00    0.00    0.00    0.00    0.00    0.00    0.00
22:52:28       4   98.00    0.00    2.00    0.00    0.00    0.00    0.00    0.00    0.00    0.00
22:52:28       5   99.00    0.00    1.00    0.00    0.00    0.00    0.00    0.00    0.00    0.00
22:52:28       6   99.00    0.00    1.00    0.00    0.00    0.00    0.00    0.00    0.00    0.00
22:52:28       7   99.00    0.00    1.00    0.00    0.00    0.00    0.00    0.00    0.00    0.00
22:52:28       8   98.00    0.00    2.00    0.00    0.00    0.00    0.00    0.00    0.00    0.00
22:52:28       9   97.50    0.00    2.50    0.00    0.00    0.00    0.00    0.00    0.00    0.00
```

<<<<<<< HEAD
#### Test Snort 3 multithreading to process a single PCAP file 
=======
## How do I test Snort 3 multithreading to process a single pcap file? 
>>>>>>> c6247208

The example demonstrates how multithreading increases the number of packets processed per second. 

PCAP File Description

| Name                   | Total Packets |
|------------------------|---------------|
| maccdc2012_0000.pcap   |    86359430   | 

Performance results

| Threads | Packets Per Second | Runtime in Sec |
|---------|--------------------|----------------|
|    1    |        940960      |    91.777964   |
|    10   |        9406134     |    9.181182    |

The results demonstrate how increasing the thread count by ten times results in a ten times increase in packets processed per second, while reducing the execution time by ten times.<|MERGE_RESOLUTION|>--- conflicted
+++ resolved
@@ -9,22 +9,12 @@
 
 Before testing the Snort 3 multithreading, configure your system by following these steps:
 
-<<<<<<< HEAD
 * Configure Grub settings.
 * Set up the Snort 3 rule set.
 * Download the PCAP files.
 * Adjust Lua configurations. 
 
 #### Configure Grub settings
-=======
-1. Configure the Grub settings
-2. Set up the Snort 3 rule set
-3. Download the packet capture files
-4. Adjust the Lua configurations
-5. Review the Snort parameters 
-
-## Configure the Grub settings
->>>>>>> c6247208
 
 To enable Transparent HugePages (THP) and configure CPU isolation and affinity, append the following line to the `/etc/default/grub file`, modifying the CPU numbers as required:
 
@@ -82,13 +72,9 @@
 0-9
 ```
 
-<<<<<<< HEAD
 #### Set up the Snort 3 rule set
 
 Download the rule set from https://www.snort.org/ and extract it into your working directory. 
-=======
-## Set up the Snort 3 rule set
->>>>>>> c6247208
 
 Start in the `build` directory you used to build Snort:
 
@@ -112,11 +98,7 @@
 cp -r snort3/lua/ Test/snortrules/
 ```
 
-<<<<<<< HEAD
 #### Download the Packet Capture (PCAP) files
-=======
-## Download the packet capture files
->>>>>>> c6247208
 
 You can use any packet capture (PCAP) files that are relevant to your test scenario. 
 
@@ -132,17 +114,9 @@
 cp maccdc2010_00000_20100310205651.pcap Test/Pcap/
 ```
 
-<<<<<<< HEAD
 #### Adjust Lua configurations
 
 Now make two modifications to the Lau configurations:
-=======
-## Adjust the Lua configurations
-
-There are two modifications to the Lau configurations:
-- pin each Snort thread to a unique core, ensuring that the cores match those isolated in the GRUB configuration
-- enable the desired ruleset and enabling profiling.
->>>>>>> c6247208
 
 * Pin each Snort thread to a unique core, ensuring that the cores match those isolated in the GRUB configuration.
 * Enable the desired ruleset and enabling profiling.
@@ -155,11 +129,7 @@
 cd Test/snortrules/lua
 ````
 
-<<<<<<< HEAD
 Use an editor to create a file named `common.lua`, and copy-and-paste in the contents below:
-=======
-Use an editor to create a file named `common.lua` with the contents below:
->>>>>>> c6247208
 
 ```bash
 -------------------------------------------------------------------------------
@@ -183,12 +153,7 @@
 search_engine = { }
 snort_whitelist_append("threads")
 ```
- 
-<<<<<<< HEAD
 Edit `snort.lua` to include the contents above, and then add in the line below to the end of the file: 
-=======
-Include the above file in `snort.lua` by editing the file and adding the line below to the end of the file: 
->>>>>>> c6247208
 
  ``` bash
  include('common.lua')
@@ -213,7 +178,6 @@
 
 Snort 3 allows you to fine-tune setups with the `--tweaks` parameter. This feature allows you to use one of Snort's policy files to enhance the detection engine for improved performance or increased security.
     
-<<<<<<< HEAD
 Snort 3 includes four preset policy files: 
 
 * Max_detect.
@@ -222,21 +186,12 @@
 * Connectivity. 
 
 The max_detect policy focuses on maximum security, and the connectivity policy focuses on performance and uptime, which might come at the expense of security.
-=======
-Snort 3 includes four preset policy files: `max_detect`, `security`, `balanced`, and `connectivity`. 
-
-The `max_detect` policy favors maximum security, whereas the `connectivity` policy focuses on performance and uptime, which may come at the expense of security.
->>>>>>> c6247208
 
 #### Specify the data acquisition module
 
 Snort supports data acquisition (DAQ) modules which serve as an abstraction layer for interfacing with a data source such as a network interface. 
 
-<<<<<<< HEAD
 To see list of DAQ modules supported by Snort use the `--daq-list` command.
-=======
-To see list of DAQ modules supported by Snort use `--daq-list` command.
->>>>>>> c6247208
 
 Return to the `build` directory:
 
@@ -300,25 +255,14 @@
 
 For testing, you can use `--daq dump` to analyze Pthe CAP files.
 
-<<<<<<< HEAD
 #### Spawn Snort 3 process with multithreading
 
 To run Snort 3 with multithreading, start from the `Test` directory.
-=======
-## How do I spawn a Snort 3 process with multithreading?
-
-To run Snort 3 with multithreading start from the `Test` directory.
->>>>>>> c6247208
 
 ```bash
 cd $HOME/build/Test
 ```
-
-<<<<<<< HEAD
 The following example shows you how to use multiple Snort threads to analyze PCAP files.
-=======
-The following example shows how to use multiple Snort threads to analyze PCAP files:
->>>>>>> c6247208
 
 ``` bash
 MPSE=hyperscan POLICY=./snortrules/lua/snort.lua TCMALLOC_MEMFS_MALLOC_PATH=/dev/hugepages/test snort -c ./snortrules/lua/snort.lua --lua detection.allow_missing_so_rules=true --pcap-filter maccdc2010_00000_20100310205651.pcap --pcap-loop 10 --snaplen 0 --max-packet-threads 10 --daq dump --daq-dir /usr/local/lib/daq --daq-var output=none -H --pcap-dir Pcap -Q --warn-conf-strict --tweaks security
@@ -349,12 +293,7 @@
 22:52:28       8   98.00    0.00    2.00    0.00    0.00    0.00    0.00    0.00    0.00    0.00
 22:52:28       9   97.50    0.00    2.50    0.00    0.00    0.00    0.00    0.00    0.00    0.00
 ```
-
-<<<<<<< HEAD
 #### Test Snort 3 multithreading to process a single PCAP file 
-=======
-## How do I test Snort 3 multithreading to process a single pcap file? 
->>>>>>> c6247208
 
 The example demonstrates how multithreading increases the number of packets processed per second. 
 
