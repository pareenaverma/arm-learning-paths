--- conflicted
+++ resolved
@@ -138,30 +138,15 @@
 
 The output from running the codec with `--cpu-used=2` is similar to:
 
-<<<<<<< HEAD
 --cpu-used=2
-```outputPass 1/2 frame  600/601   129816B    1730b/f   51926b/s   29485 ms (20.35 fps)
-Pass 2/2 frame  600/576   625752B  135883 ms 4.42 fps [ETA  0:00:05]     196F    260F    220F    227F    242F    166F     66F   4066F    316F    386F    337F    24Pass 2/2 frame  600/600   639729B    8529b/f  255891b/s  109980 ms (5.46 fps)
-=======
 ```output
-Pass 1/2 frame  175/174    37584B 7956010 us 22.00 fps [ETA  0:00:00] Error reading Y4M frame data.
-Pass 1/2 frame  175/176    38016B    1737b/f   52136b/s 8002966 us (21.87 fps)
-Pass 2/2 frame  175/150   177340B   35578 ms 4.92 fps [ETA  0:00:05]     213FError reading Y4M frame data.
-Pass 2/2 frame  175/151   177553B   35715 ms 4.90 fps [ETA  0:00:05]     272F    213F    212F    224F    205F    183F    164F    160F    146F     52F   4604F    27Pass 2/2 frame  175/175   186760B    8537b/f  256128b/s   29706 ms (5.89 fps)
->>>>>>> 73b86233
+Pass 1/2 frame  600/601   129816B    1730b/f   51926b/s   29486 ms (20.35 fps)
+Pass 2/2 frame  600/576   625752B  135925 ms 4.41 fps [ETA  0:00:05]     196F    260F    220F    227F    242F    166F     66F   4066F    316F    386F    337F    24Pass 2/2 frame  600/600   639729B    8529b/f  255891b/s  109956 ms (5.46 fps)
 ```
 
 The output from running the codec with `--cpu-used=6` is similar to:
-```output
-<<<<<<< HEAD
+```
 Pass 1/2 frame  600/601   129816B    1730b/f   51926b/s   29446 ms (20.38 fps)
 Pass 2/2 frame  600/576   629484B  101687 ms 5.90 fps [ETA  0:00:04]     344F    249F    215F    206F    195F    168F     70F   5095F    186F    230F    206F    21Pass 2/2 frame  600/600   643500B    8580b/f  257400b/s   74431 ms (8.06 fps)
 ```
-=======
-Pass 1/2 frame  175/174    37584B 7975777 us 21.94 fps [ETA  0:00:00] Error reading Y4M frame data.
-Pass 1/2 frame  175/176    38016B    1737b/f   52136b/s 8022443 us (21.81 fps)
-Pass 2/2 frame  175/150   189400B   27014 ms 6.48 fps [ETA  0:00:04]     227FError reading Y4M frame data.
-Pass 2/2 frame  175/151   189627B   27048 ms 6.47 fps [ETA  0:00:04]     252F    209F    226F    215F    210F    197F    180F    171F    158F     49F   5257F    16Pass 2/2 frame  175/175   199034B    9098b/f  272960b/s   20373 ms (8.59 fps)
-```
-As demonstrated in these examples, `--cpu-used=6` is 30% faster than `--cpu-used=2`.
->>>>>>> 73b86233
+As demonstrated in these examples, `--cpu-used=6` is 30% faster than `--cpu-used=2`.