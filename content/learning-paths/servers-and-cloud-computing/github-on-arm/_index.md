--- conflicted
+++ resolved
@@ -1,15 +1,10 @@
 ---
 title: Deploy GitHub Actions Self-Hosted Runner on Google Axion C4A virtual machine
-<<<<<<< HEAD
-=======
 
 draft: true
 cascade:
     draft: true
     
-minutes_to_complete: 30
->>>>>>> 8aa67639
-
 minutes_to_complete: 15
 
 who_is_this_for: This is an introductory topic for developers who want to deploy GitHub Actions Self-Hosted Runner on an Arm-based Google Axion C4A instance.
