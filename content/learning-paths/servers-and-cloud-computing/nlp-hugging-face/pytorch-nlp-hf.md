---
title: Run a Natural Language Processing (NLP) model from Hugging Face on Arm servers
weight: 2

### FIXED, DO NOT MODIFY
layout: learningpathall
---

## Before you begin
The instructions in this learning path are for any Arm server running Ubuntu 22.04 LTS.

To start, you will need to install [PyTorch](/install-guides/pytorch) on your Arm machine. 
PyTorch is a widely used machine learning framework for Python. You will use PyTorch to deploy a Natural Language Processing (NLP) model on your Arm machine.

## Overview

[Hugging Face](https://huggingface.co/) is an open source AI community where you can host your own AI models, train them and collaborate with others in the community. You can browse through the thousands of models that are available for a variety of use cases like NLP, audio and computer vision. Hugging Face also has a huge collection of NLP models for tasks like translation, sentiment analysis, summarization and text generation.

In this learning path, you will download a popular [RoBERTa sentiment analysis](https://huggingface.co/cardiffnlp/twitter-roberta-base-sentiment-latest) NLP model from Hugging Face and deploy it using PyTorch on your Arm machine. Sentiment analysis is a type of NLP algorithm used to identify and classify the emotional tone of a piece of text. This model has been trained with over 124 million tweets. 

## Install dependencies

<<<<<<< HEAD
The Hugging Face Transformers library provides APIs and tools that let you easily download and train pre-trained models. Huggging Face Transformers support multiple machine learning frameworks like PyTorch, TensorFlow and JAX. You will use Transformers with PyTorch to download the model from Hugging Face.
=======
Hugging Face Transformers library provides APIs and tools that let you easily download and train pre-trained models. Hugging Face Transformers support multiple machine learning frameworks like PyTorch, TensorFlow and JAX. You will use transformers with PyTorch to download the model from Hugging Face.
>>>>>>> ddb6503f

To install the Transformers library for PyTorch, run the following command:

```bash
pip install 'transformers[torch]'
```

The RoBERTa sentiment analysis NLP model uses SciPy, an open source Python library used to solve scientific and mathematical problems. To install SciPy, run the following command:

```bash 
pip install scipy
```

## Run the sentiment analysis NLP model 

You are now ready to download this model and run a full classification example from Hugging Face on your machine. Using a file editor of your choice, create a file named `sentiment-analysis.py`:

```python
from transformers import AutoModelForSequenceClassification
from transformers import TFAutoModelForSequenceClassification
from transformers import AutoTokenizer, AutoConfig
import numpy as np
ifrom scipy.special import softmax
import transformers
transformers.logging.set_verbosity_error()
# Preprocess text (username and link placeholders)
def preprocess(text):
    new_text = []
    for t in text.split(" "):
        t = '@user' if t.startswith('@') and len(t) > 1 else t
        t = 'http' if t.startswith('http') else t
        new_text.append(t)
    return " ".join(new_text)
MODEL = f"cardiffnlp/twitter-roberta-base-sentiment-latest"
tokenizer = AutoTokenizer.from_pretrained(MODEL)
config = AutoConfig.from_pretrained(MODEL)
# PT
model = AutoModelForSequenceClassification.from_pretrained(MODEL)
text = "Covid cases are increasing fast!"
text = preprocess(text)
encoded_input = tokenizer(text, return_tensors='pt')
output = model(**encoded_input)
scores = output[0][0].detach().numpy()
scores = softmax(scores)
# Print labels and scores
ranking = np.argsort(scores)
ranking = ranking[::-1]
for i in range(scores.shape[0]):
    l = config.id2label[ranking[i]]
    s = scores[ranking[i]]
    print(f"{i+1}) {l} {np.round(float(s), 4)}")
```
This example does the following:

* Downloads and creates an instance of the RoBERTa sentiment analysis model 
* Creates a `tokenizer` which prepares the inputs as tensors for the model 
* Pre-processes the input text to the model
* Encodes the input text to the model
* Passes the encoded input text to the model and performs the sentiment analysis
* Obtains the output classification score

Run this script:

```bash
python sentiment-analysis.py
```

The output from this script should look like:

```output
1) negative 0.7236
2) neutral 0.2287
3) positive 0.0477
```

You have successfully performed sentiment analysis on the input text, all running on your Arm AArch64 CPU. You can change the input text in your example and re-run the classification example.

Now that you have run the model, let's add the ability to profile the model execution. You can use the [PyTorch Profiler](https://pytorch.org/tutorials/recipes/recipes/profiler_recipe.html) to analyze the execution time on the CPU. Copy the contents shown below into a file named `sentiment-analysis-profile.py`:

```python
from transformers import AutoModelForSequenceClassification
from transformers import TFAutoModelForSequenceClassification
from transformers import AutoTokenizer, AutoConfig
import numpy as np
from scipy.special import softmax
import transformers
transformers.logging.set_verbosity_error()
import torch
from torch.profiler import profile, record_function, ProfilerActivity
# Preprocess text (username and link placeholders)
def preprocess(text):
    new_text = []
    for t in text.split(" "):
        t = '@user' if t.startswith('@') and len(t) > 1 else t
        t = 'http' if t.startswith('http') else t
        new_text.append(t)
    return " ".join(new_text)
MODEL = f"cardiffnlp/twitter-roberta-base-sentiment-latest"
tokenizer = AutoTokenizer.from_pretrained(MODEL)
config = AutoConfig.from_pretrained(MODEL)
# PT
model = AutoModelForSequenceClassification.from_pretrained(MODEL)
text = "Covid cases are increasing fast!"
text = preprocess(text)
encoded_input = tokenizer(text, return_tensors='pt')
with torch.profiler.profile(activities=[torch.profiler.ProfilerActivity.CPU],
                            record_shapes=True) as prof:
    with record_function("model_inference"):
        output = model(**encoded_input)

# print basic stats
print(prof.key_averages().table(sort_by="self_cpu_time_total", row_limit=10))

scores = output[0][0].detach().numpy()
scores = softmax(scores)
# Print labels and scores
ranking = np.argsort(scores)
ranking = ranking[::-1]
for i in range(scores.shape[0]):
    l = config.id2label[ranking[i]]
    s = scores[ranking[i]]
    print(f"{i+1}) {l} {np.round(float(s), 4)}")
```

Run this python script:

```bash
python sentiment-analysis-profile.py
```

The output should look similar to:

```output
STAGE:2024-02-27 17:26:22 18170:18170 ActivityProfilerController.cpp:314] Completed Stage: Warm Up
STAGE:2024-02-27 17:26:22 18170:18170 ActivityProfilerController.cpp:320] Completed Stage: Collection
STAGE:2024-02-27 17:26:22 18170:18170 ActivityProfilerController.cpp:324] Completed Stage: Post Processing
---------------------------  ------------  ------------  ------------  ------------  ------------  ------------
                       Name    Self CPU %      Self CPU   CPU total %     CPU total  CPU time avg    # of Calls
---------------------------  ------------  ------------  ------------  ------------  ------------  ------------
                aten::addmm        56.56%      29.355ms        57.96%      30.085ms     406.554us            74
            model_inference        15.24%       7.910ms       100.00%      51.903ms      51.903ms             1
                  aten::bmm         4.86%       2.521ms         7.37%       3.823ms     159.292us            24
               aten::select         2.55%       1.323ms         2.58%       1.337ms       1.535us           871
                 aten::view         1.98%       1.030ms         1.98%       1.030ms       3.962us           260
               aten::linear         1.97%       1.022ms        62.89%      32.640ms     441.081us            74
    aten::native_layer_norm         1.87%     968.000us         2.07%       1.072ms      42.880us            25
                 aten::gelu         1.76%     912.000us         1.76%     912.000us      76.000us            12
                aten::copy_         1.36%     706.000us         1.36%     706.000us       6.660us           106
               aten::expand         0.95%     492.000us         0.98%     509.000us       4.138us           123
---------------------------  ------------  ------------  ------------  ------------  ------------  ------------
Self CPU time total: 51.903ms

1) negative 0.7236
2) neutral 0.2287
3) positive 0.0477
```
In addition to the classification output from the model, you can now see the execution time for the different operators. 

You can experiment with the [BFloat16 floating-point number format](/install-guides/pytorch#bfloat16-floating-point-number-format) and [Transparent huge pages](/install-guides/pytorch#transparent-huge-pages) settings with PyTorch and see how that impacts the performance of your model.

You have successfully run and profiled a sentiment analysis NLP model from Hugging Face on your Arm machine. You can explore running other models and use cases just as easily.


<|MERGE_RESOLUTION|>--- conflicted
+++ resolved
@@ -20,11 +20,7 @@
 
 ## Install dependencies
 
-<<<<<<< HEAD
-The Hugging Face Transformers library provides APIs and tools that let you easily download and train pre-trained models. Huggging Face Transformers support multiple machine learning frameworks like PyTorch, TensorFlow and JAX. You will use Transformers with PyTorch to download the model from Hugging Face.
-=======
-Hugging Face Transformers library provides APIs and tools that let you easily download and train pre-trained models. Hugging Face Transformers support multiple machine learning frameworks like PyTorch, TensorFlow and JAX. You will use transformers with PyTorch to download the model from Hugging Face.
->>>>>>> ddb6503f
+The Hugging Face Transformers library provides APIs and tools that let you easily download and train pre-trained models. Hugging Face Transformers support multiple machine learning frameworks like PyTorch, TensorFlow and JAX. You will use Transformers with PyTorch to download the model from Hugging Face.
 
 To install the Transformers library for PyTorch, run the following command:
 
