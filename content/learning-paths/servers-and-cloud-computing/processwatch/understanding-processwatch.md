---
title: Learn how Process Watch works
weight: 4

### FIXED, DO NOT MODIFY
layout: learningpathall
---

## Understanding Process Watch
<<<<<<< HEAD
Process Watch uses the Linux `perf_events` interface to sample retired instructions. It uses a Berkley Packet Filter (BPF) program to retrieve the Program Counter (PC) and the Process ID (PID) of the process being executed. It then decodes the instruction at the PC and internally maintains counts for each instruction that is sampled.
=======
Process Watch uses the Linux `perf_events` interface to sample retired instructions. It uses a Berkeley Packet Filter (BPF) program to retrieve the Program Counter (PC) and the process ID (PID) of the process being executed. It then decodes the instruction at the PC and internally maintains counts for each instruction that is sampled.
>>>>>>> 20e3ae86

In the previous section, you saw what the output of Process Watch looks like. Let's look at what each field in the output means:

```output
PID      NAME             FPARMv8  NEON     SVE      SVE2     %TOTAL   TOTAL
ALL      ALL              0.00     0.29     0.00     0.00     100.00   346
17400    processwatch     0.00     0.36     0.00     0.00     80.64    279
254      systemd-journal  0.00     0.00     0.00     0.00     13.01    45
542      irqbalance       0.00     0.00     0.00     0.00     2.60     09
544      rs:main Q:Reg    0.00     0.00     0.00     0.00     2.02     07
560      snapd            0.00     0.00     0.00     0.00     1.16     04
296      multipathd       0.00     0.00     0.00     0.00     0.58     02
```

The two columns on the far left show the Process ID and name of all running processes that were sampled during that sampling period.

The two columns on the far right show the total number of retired instructions for each process, and what percentage of the overall system-wide retired instruction count this processes count relates to. For example, in the two second sample period above, there were 346 retired instructions. Of those, 279 instructions were when the processwatch (PID 17400) was running, and 279 is 80.64% of the total 346.

As can be seen, the totals per process and row add up to the overall total.

## Mnemonics / Group columns
By default, Process Watch output counts of retired instructions for the following groups:

```output
FPARMv8, NEON, SVE, SVE2
```

You can change this by using the command-line options. It is also possible to specify mnemonics instead. The allowed group names and allowed mnemonics are derived from LLVM, with the Capstone decoder providing an API to retrieve them.

Let's look at an example:
```bash
 sudo ./processwatch -l
```
The output from this command should look like:
```output
Listing all available categories:
jump
call
return
int
privilege
branch_relative
HasV8_0a
...
HasV8_8a
HasV8_9a
HasV9_0a
...
HasSVE
HasSVE2
HasSVE2p1
HasSVE2AES
HasSVE2SM4
HasSVE2SHA3
...
HasSME2p1
HasSVEorSME
HasSVE2orSME
HasSVE2p1_or_HasSME
HasSVE2p1_or_HasSME2
HasSVE2p1_or_HasSME2p1
HasNEONorSME
...
```

Adding `-m` to the command line arguments lists the available mnemonics:

```bash
 sudo ./processwatch -l -m
```
```output
Listing all available mnemonics:
invalid
abs
adclb
adclt
adcs
...
sbfiz
ubfiz
bfc
bfi
bfxil
```

There are approximately 110 groups (processwatch -l) and around 1700 mnemonics (processwatch -l -m)

To override the default groups, you can use the `-f` argument and specify the group or mnemonic name. You can specify multiple `-f` arguments. However you cannot have mnemonics and groups together.

Here is an example:

```bash
 sudo ./processwatch -f HasSVE2BitPerm -f HasNEONorSME
```
The output will look similar to:
```output
PID      NAME             SVE2BitP NEONorSM %TOTAL   TOTAL
ALL      ALL              0.00     0.00     100.00   94
316709   processwatch     0.00     0.00     98.94    93
254      systemd-journal  0.00     0.00     1.06     01

PID      NAME             SVE2BitP NEONorSM %TOTAL   TOTAL
ALL      ALL              0.00     0.00     100.00   70
316709   processwatch     0.00     0.00     97.14    68
316669   sshd             0.00     0.00     1.43     01
316707   sudo             0.00     0.00     1.43     01
```

Here is another example:

```bash
 sudo ./processwatch -m -f adcs -f bfxil
```
The output will look similar to:

```output
 sudo ./processwatch -m -f adcs -f bfxil

PID      NAME             adcs     bfxil    %TOTAL   TOTAL
ALL      ALL              0.00     0.00     100.00   182
316713   processwatch     0.00     0.00     100.00   182

PID      NAME             adcs     bfxil    %TOTAL   TOTAL
ALL      ALL              0.00     0.00     100.00   17
316713   processwatch     0.00     0.00     88.24    15
316669   sshd             0.00     0.00     5.88     01
316711   sudo             0.00     0.00     5.88     01
```<|MERGE_RESOLUTION|>--- conflicted
+++ resolved
@@ -7,11 +7,8 @@
 ---
 
 ## Understanding Process Watch
-<<<<<<< HEAD
+
 Process Watch uses the Linux `perf_events` interface to sample retired instructions. It uses a Berkley Packet Filter (BPF) program to retrieve the Program Counter (PC) and the Process ID (PID) of the process being executed. It then decodes the instruction at the PC and internally maintains counts for each instruction that is sampled.
-=======
-Process Watch uses the Linux `perf_events` interface to sample retired instructions. It uses a Berkeley Packet Filter (BPF) program to retrieve the Program Counter (PC) and the process ID (PID) of the process being executed. It then decodes the instruction at the PC and internally maintains counts for each instruction that is sampled.
->>>>>>> 20e3ae86
 
 In the previous section, you saw what the output of Process Watch looks like. Let's look at what each field in the output means:
 
