--- conflicted
+++ resolved
@@ -28,10 +28,6 @@
 tools_software_languages:
     - Geekbench
 
-<<<<<<< HEAD
-### FIXED, DO NOT MODIFY
-# ================================================================================
-=======
 further_reading:
     - resource:
         title: Performance Analysis for Arm vs x86 CPUs in the Cloud
@@ -46,8 +42,8 @@
         link: https://www.xda-developers.com/geekbench/
         type: website
 
-
->>>>>>> 8c4a6ef7
+### FIXED, DO NOT MODIFY
+# ================================================================================
 weight: 1
 layout: learningpathall
 learning_path_main_page: 'yes'
