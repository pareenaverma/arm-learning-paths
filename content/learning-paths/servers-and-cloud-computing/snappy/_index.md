--- conflicted
+++ resolved
@@ -31,10 +31,7 @@
 - Linux
 tools_software_languages:
 - snappy
-<<<<<<< HEAD
-=======
 - Runbook
->>>>>>> 01470497
 
 further_reading:
     - resource:
