--- conflicted
+++ resolved
@@ -33,10 +33,7 @@
 - ArmRAL
 - 5G
 - GCC
-<<<<<<< HEAD
-=======
 - Runbook
->>>>>>> 01470497
 
 further_reading:
     - resource:
