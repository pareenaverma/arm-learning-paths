--- conflicted
+++ resolved
@@ -10,13 +10,8 @@
 
 prerequisites:
     - Bare-metal or cloud [installation of MySQL](/learning-paths//servers-and-cloud-computing/mysql)
-<<<<<<< HEAD
 
-author_primary: Julio Suarez
-=======
-    
 author: Julio Suarez
->>>>>>> 8c4a6ef7
 
 skilllevels: Advanced
 subjects: Databases
@@ -35,10 +30,6 @@
 test_link: null
 test_maintenance: true
 
-<<<<<<< HEAD
-### FIXED, DO NOT MODIFY
-# ================================================================================
-=======
 further_reading:
     - resource:
         title: MySQL documentation
@@ -49,8 +40,8 @@
         link: https://mysqlonarm.github.io/Running-MySQL-on-ARM/
         type: documentation
 
-
->>>>>>> 8c4a6ef7
+### FIXED, DO NOT MODIFY
+# ================================================================================
 weight: 1
 layout: learningpathall
 learning_path_main_page: 'yes'
