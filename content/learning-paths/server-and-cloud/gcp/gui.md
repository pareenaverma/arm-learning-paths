---
# User change
title: "Deploy an Arm based VMs using the console"

weight: 2 # 1 is first, 2 is second, etc.

# Do not modify these elements
layout: "learningpathall"
---

<<<<<<< HEAD
=======
## Before you begin

Any computer which has the required tools installed can be used for this section.

You will need a [Google Cloud account](https://console.cloud.google.com/). Create an account if needed.

## Generate an SSH key-pair

Generate an SSH key-pair (public key, private key) using `ssh-keygen` to use for Arm VMs access. To generate the key-pair, follow this [documentation](/install-guides/ssh#ssh-keys).

{{% notice Note %}}
If you already have an SSH key-pair present in the `~/.ssh` directory, you can skip this step.
{{% /notice %}}

>>>>>>> 9f88f29f
## Deploy Arm based VMs via GUI
Log in to your Google account and in the Google Cloud console, go to the [VM instances page](https://console.cloud.google.com/compute/instances?_ga=2.159262650.1220602700.1668410849-523068185.1662463135).

![image](https://user-images.githubusercontent.com/67620689/202090364-2946214c-2347-4538-b2b0-3a36f45caee0.PNG)

Select your project

![image](https://user-images.githubusercontent.com/67620689/202095985-103deaa4-610d-45ea-a84c-65af2bbfec41.PNG)

Click on Create instance

![image](https://user-images.githubusercontent.com/67620689/202090934-aa0aa2da-e0f7-4aea-b8db-bc4988b781b2.PNG)

Specify a Name for your VM. For more information, see [Resource naming convention](https://cloud.google.com/compute/docs/naming-resources#resource-name-format).

![image](https://user-images.githubusercontent.com/67620689/202098830-532b5dc8-f6b5-4cff-931c-ec41edd08516.PNG)

Choose a Zone for this VM that supports [Tau T2A](https://cloud.google.com/compute/docs/general-purpose-machines#t2a_machines). This series is available only in select regions and zones. More information on regions and zones at which it is available can be found [here](https://cloud.google.com/compute/docs/regions-zones#available).

![image](https://user-images.githubusercontent.com/67620689/202097168-6208b6ae-3627-47b3-a397-7783769e6727.PNG)

Select `GENERAL-PURPOSE` from the Machine family options. Select `T2A` from the Series and a `T2A` Machine type from the drop-down menu.

![image](https://user-images.githubusercontent.com/67620689/203740482-d820ced1-5eeb-4c07-99a3-18a7a7511966.PNG)

In the Boot disk section, click Change.

![image](https://user-images.githubusercontent.com/67620689/204448755-f1259724-a386-4dc3-9b88-8ece7057d4de.PNG)

Then on the `PUBLIC IMAGES` tab, choose the following:
 * The default Debian-11-Arm64 image or any other supported Arm OS. Here we have chosen Ubuntu 22.04 LTS.
 * Boot disk type
 * Boot disk size

Then click on select.

![image](https://user-images.githubusercontent.com/67620689/204448774-b75b0c07-5cc3-4aa2-8d5d-0e0ced437e22.PNG)

Now expand the Advance options section then click on Security. Expand VM access and add the public key by clicking on `ADD ITEM`.

![image](https://user-images.githubusercontent.com/67620689/225616099-8fc7791a-24b3-4195-b957-154eaca43080.PNG)

<<<<<<< HEAD
## Generate key-pair(public key, private key) using SSH keygen
Generate the key pair using the following command:

```
ssh-keygen -t rsa -b 2048
```
![image](https://user-images.githubusercontent.com/67620689/203761628-d7f4ade8-a132-4af9-b012-778c82b6d94d.PNG)
=======
To create and start the VM, click Create.
>>>>>>> 9f88f29f

![image](https://user-images.githubusercontent.com/67620689/202098038-7bfb0b6c-af18-4d5c-92a8-ca90a57bc25b.PNG)

## SSH into the launched instance
Run following command to connect to VM through SSH:

```
ssh ubuntu@<Public IP>
```
![image](https://user-images.githubusercontent.com/67620689/227440469-b3d8c556-326d-498d-8e78-668fe68c4eb0.PNG)<|MERGE_RESOLUTION|>--- conflicted
+++ resolved
@@ -8,14 +8,6 @@
 layout: "learningpathall"
 ---
 
-<<<<<<< HEAD
-=======
-## Before you begin
-
-Any computer which has the required tools installed can be used for this section.
-
-You will need a [Google Cloud account](https://console.cloud.google.com/). Create an account if needed.
-
 ## Generate an SSH key-pair
 
 Generate an SSH key-pair (public key, private key) using `ssh-keygen` to use for Arm VMs access. To generate the key-pair, follow this [documentation](/install-guides/ssh#ssh-keys).
@@ -24,7 +16,6 @@
 If you already have an SSH key-pair present in the `~/.ssh` directory, you can skip this step.
 {{% /notice %}}
 
->>>>>>> 9f88f29f
 ## Deploy Arm based VMs via GUI
 Log in to your Google account and in the Google Cloud console, go to the [VM instances page](https://console.cloud.google.com/compute/instances?_ga=2.159262650.1220602700.1668410849-523068185.1662463135).
 
@@ -67,17 +58,7 @@
 
 ![image](https://user-images.githubusercontent.com/67620689/225616099-8fc7791a-24b3-4195-b957-154eaca43080.PNG)
 
-<<<<<<< HEAD
-## Generate key-pair(public key, private key) using SSH keygen
-Generate the key pair using the following command:
-
-```
-ssh-keygen -t rsa -b 2048
-```
-![image](https://user-images.githubusercontent.com/67620689/203761628-d7f4ade8-a132-4af9-b012-778c82b6d94d.PNG)
-=======
 To create and start the VM, click Create.
->>>>>>> 9f88f29f
 
 ![image](https://user-images.githubusercontent.com/67620689/202098038-7bfb0b6c-af18-4d5c-92a8-ca90a57bc25b.PNG)
 
