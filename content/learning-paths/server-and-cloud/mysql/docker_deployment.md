--- conflicted
+++ resolved
@@ -8,59 +8,14 @@
 layout: "learningpathall"
 ---
 
-<<<<<<< HEAD
 ##  Install MySQL in a Docker container 
-=======
-## Deploy MySQL via Docker
-Docker is an open platform for developing, shipping, and running applications. Docker enables you to separate your applications from your infrastructure so you can deliver software quickly.
-To deploy the MySQL container, create a `main.tf` Terraform file. Here is the file content:
-
-```console
-terraform {
-  required_providers {
-    docker = {
-      source  = "kreuzwerker/docker"
-      version = "2.23.1"
-    }
-  }
-}
-
-provider "docker" {
-}
-
-resource "docker_image" "mysql" {
-  name = "mysql:8"
-}
-
-
-resource "docker_container" "mysql" {
-  name = "mysql"
-  image = "${docker_image.mysql.name}"
-  env = ["MYSQL_ROOT_PASSWORD={{your_mysql_password}}"]
-  ports {
-    internal = 3306
-    external = 3306
-    ip       = "127.0.0.1"
-  }
-}
-```
-{{% notice Note %}}
-Replace `{{your_mysql_password}}` with your MySQL password.
-{{% /notice %}}
->>>>>>> dabe0cbf
 
 You can deploy MySQL in a Docker container using Ansible. 
 
-<<<<<<< HEAD
+
 ## Before you begin
-=======
-{{% notice Note %}}
-You are running this Terraform file directly on the host (where you want to deploy MySQL).
-{{% /notice %}}
->>>>>>> dabe0cbf
 
 For this section you will need a computer which has [Ansible](/install-guides/ansible/) installed. You can use the same SSH key pair. You also need a cloud instance or VM, or a physical machine with Ubuntu installed, running and ready to deploy MySQL.
- 
  
 ## Deploy a MySQL container using Ansible
 
@@ -138,7 +93,6 @@
 ```bash
 ansible-playbook playbook.yaml -i {your_inventory_file_location}
 ```
-
 2. Answer `yes` when prompted for the SSH connection. 
 
 Deployment may take a few minutes. 
@@ -170,40 +124,6 @@
 ansible-target1            : ok=3    changed=4    unreachable=0    failed=0    skipped=0    rescued=0    ignored=0
 ```
 
-<<<<<<< HEAD
 ## Connect to Database using your local machine
 
-You can use the instructions from the previous topic to [connect to the database](/learning-paths/server-and-cloud/mysql/ec2_deployment#connect-to-database-using-ec2-instance) and confirm the Docker container deployment is working. 
-=======
-As you can see in the above image, your container has been created with `mysql:8` image.
-
-### Access the docker container
-To connect to the MySQL container, you need to use the MySQL client installed locally to interact with the database.
-
-```bash { output_lines="2-24" }
-mysql -h 127.0.0.1 -P3306 -uroot -p
-Enter password: 
-Welcome to the MySQL monitor.  Commands end with ; or \g.
-Your MySQL connection id is 8
-Server version: 8.0.32 MySQL Community Server - GPL
-
-Copyright (c) 2000, 2023, Oracle and/or its affiliates.
-
-Oracle is a registered trademark of Oracle Corporation and/or its
-affiliates. Other names may be trademarks of their respective
-owners.
-
-Type 'help;' or '\h' for help. Type '\c' to clear the current input statement.
-
-mysql> show databases;
-+--------------------+
-| Database           |
-+--------------------+
-| information_schema |
-| mysql              |
-| performance_schema |
-| sys                |
-+--------------------+
-4 rows in set (0.00 sec)
-```
->>>>>>> dabe0cbf
+You can use the instructions from the previous topic to [connect to the database](/learning-paths/server-and-cloud/mysql/ec2_deployment#connect-to-database-using-ec2-instance) and confirm the Docker container deployment is working. 