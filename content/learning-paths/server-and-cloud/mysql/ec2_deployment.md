---
# User change
title: "Deploy single instance of MySQL"

weight: 2 # 1 is first, 2 is second, etc.

# Do not modify these elements
layout: "learningpathall"
---

#  Deploy single instance of MySQL 

<<<<<<< HEAD
## Retrieve EC2 credentials

- Generate Access keys (access key ID and secret access key)
=======
## Before you begin

Any computer which has the required tools installed can be used for this section.

You will need an [AWS account](https://portal.aws.amazon.com/billing/signup?nc2=h_ct&src=default&redirect_url=https%3A%2F%2Faws.amazon.com%2Fregistration-confirmation#/start). Create an account if needed.

Four tools are required on the computer you are using. Follow the links to install the required tools.

* [AWS CLI](/install-guides/aws-cli)
* [AWS IAM authenticator](https://docs.aws.amazon.com/eks/latest/userguide/install-aws-iam-authenticator.html)
* [Ansible](/install-guides/ansible)
* [Terraform](/install-guides/terraform)

## Generate an SSH key-pair

Generate an SSH key-pair (public key, private key) using `ssh-keygen` to use for AWS EC2 access. To generate the key-pair, follow this [
documentation](/install-guides/ssh#ssh-keys).

{{% notice Note %}}
If you already have an SSH key-pair present in the `~/.ssh` directory, you can skip this step.
{{% /notice %}}

## Generate Access keys (access key ID and secret access key)
>>>>>>> 9f88f29f

The installation of Terraform on your desktop or laptop needs to communicate with AWS. Thus, Terraform needs to be able to authenticate with AWS. For authentication, generate access keys (access key ID and secret access key). These access keys are used by Terraform for making programmatic calls to AWS via the AWS CLI.
  
- Go to My Security Credentials
   
![image](https://user-images.githubusercontent.com/87687468/190137370-87b8ca2a-0b38-4732-80fc-3ea70c72e431.png)

- On Your Security Credentials page click on create access keys (access key ID and secret access key)
   
![image](https://user-images.githubusercontent.com/87687468/190137925-c725359a-cdab-468f-8195-8cce9c1be0ae.png)
   
- Copy the Access Key ID and Secret Access Key 

![image](https://user-images.githubusercontent.com/87687468/190138349-7cc0007c-def1-48b7-ad1e-4ee5b97f4b90.png)

<<<<<<< HEAD

## Generate SSH key pair on local host

Before using Terraform, first generate the key pair (public key, private key) using ssh-keygen. Then associate both public and private keys with AWS EC2 instances.

Generate the key pair using the following command:

```bash
ssh-keygen -t rsa -b 2048
```
       
By default, the above command will generate the public as well as private key at location **$HOME/.ssh**. You can override the end destination with a custom path.

Output when a key pair is generated:

```output
Generating public/private rsa key pair.
Enter file in which to save the key (/home/ubuntu/.ssh/id_rsa): /home/ubuntu/.ssh/mysql_key
Enter passphrase (empty for no passphrase): 
Enter same passphrase again: 
Your identification has been saved in /home/ubuntu/.ssh/mysql_key
Your public key has been saved in /home/ubuntu/.ssh/mysql_key.pub
The key fingerprint is:
SHA256:cj0rJeu30JXNzUWXprOrwNG9SrJjW0XAoY4PhiT0iWA ubuntu@ip-172-31-27-185
The key's randomart image is:
+---[RSA 2048]----+
| E .      .o.   +|
|. o o .   ...  +.|
|   o +   .   .o .|
|    o . o.. o* o.|
|     ..+So+.oo= o|
|      .o+=.+...  |
|        +=oo ..  |
|       . =B ..   |
|        o+++.    |
+----[SHA256]-----+
```

{{% notice Note %}}
Use the public key mysql_key.pub inside the Terraform file to provision/start the instance and private key mysql_key to connect to the instance.
{{% /notice %}}


=======
>>>>>>> 9f88f29f
## Deploy EC2 instance via Terraform

After generating the public and private keys, we have to create an EC2 instance. Then we will push our public key to the **authorized_keys** folder in `~/.ssh`. We will also create a security group that opens inbound ports `22`(ssh) and `3306`(MySQL). Below is a Terraform file called `main.tf` which will do this for us.

```console
provider "aws" {
  region = "us-east-2"
  access_key  = "AXXXXXXXXXXXXXXXXXXX"
  secret_key   = "AAXXXXXXXXXXXXXXXXXXXXXXXXXXX"
}

resource "aws_instance" "MYSQL_TEST" {
  ami           = "ami-064593a301006939b"
  instance_type = "t4g.small"
  security_groups= [aws_security_group.Terraformsecurity.name]
  key_name = aws_key_pair.deployer.key_name
  tags = {
    Name = "MYSQL_TEST"
  }
}

resource "aws_default_vpc" "main" {
  tags = {
    Name = "main"
  }
}

resource "aws_security_group" "Terraformsecurity" {
  name        = "Terraformsecurity"
  description = "Allow TLS inbound traffic"
  vpc_id      = aws_default_vpc.main.id

  ingress {
    description      = "TLS from VPC"
    from_port        = 3306
    to_port          = 3306
    protocol         = "tcp"
    cidr_blocks      = ["0.0.0.0/0"]
  }
  ingress {
    description      = "TLS from VPC"
    from_port        = 22
    to_port          = 22
    protocol         = "tcp"
    cidr_blocks      = ["0.0.0.0/0"]
  }
  egress {
    from_port        = 0
    to_port          = 0
    protocol         = "-1"
    cidr_blocks      = ["0.0.0.0/0"]
  }

  tags = {
    Name = "Terraformsecurity"
  }
}

resource "local_file" "inventory" {
    depends_on=[aws_instance.MYSQL_TEST]
    filename = "/home/ubuntu/inventory.txt"
    content = <<EOF
[all]
ansible-target1 ansible_connection=ssh ansible_host=${aws_instance.MYSQL_TEST.public_ip} ansible_user=ubuntu
                EOF
}

resource "aws_key_pair" "deployer" {
<<<<<<< HEAD
        key_name   = "mysql_key"
        public_key = "ssh-rsa AAAAB3NzaC1yc2EAAAADAQABAAABAQCUZXm6T6JTQBuxw7aFaH6gmxDnjSOnHbrI59nf+YCHPqIHMlGaxWw0/xlaJiJynjOt67Zjeu1wNPifh2tzdN3UUD7eUFSGcLQaCFBDorDzfZpz4wLDguRuOngnXw+2Z3Iihy2rCH+5CIP2nCBZ+LuZuZ0oUd9rbGy6pb2gLmF89GYzs2RGG+bFaRR/3n3zR5ehgCYzJjFGzI8HrvyBlFFDgLqvI2KwcHwU2iHjjhAt54XzJ1oqevRGBiET/8RVsLNu+6UCHW6HE9r+T5yQZH50nYkSl/QKlxBj0tGHXAahhOBpk0ukwUlfbGcK6SVXmqtZaOuMNlNvssbocdg1KwOH ubuntu@ip-172-31-27-185"
}
```
{{% notice Note %}}
Replace `public_key`, `access_key`, `secret_key`, and `key_name` with your values.
{{% /notice %}}
=======
        key_name   = "id_rsa"
        public_key = file("~/.ssh/id_rsa.pub")
 }
```
**NOTE:-** Replace `access_key`, and `secret_key` with your values.
>>>>>>> 9f88f29f

Now, use the below Terraform commands to deploy the `main.tf` file.


### Terraform Commands

#### Initialize Terraform

Run `terraform init` to initialize the Terraform deployment. This command is responsible for downloading all dependencies which are required for the AWS provider.

```bash
terraform init
```

This gives the following output:

```output
Initializing the backend...

Initializing provider plugins...
- Reusing previous version of hashicorp/aws from the dependency lock file
- Reusing previous version of hashicorp/local from the dependency lock file
- Using previously-installed hashicorp/local v2.4.0
- Using previously-installed hashicorp/aws v4.59.0

Terraform has been successfully initialized!

You may now begin working with Terraform. Try running "terraform plan" to see
any changes that are required for your infrastructure. All Terraform commands
should now work.

If you ever set or change modules or backend configuration for Terraform,
rerun this command to reinitialize your working directory. If you forget, other
commands will detect it and remind you to do so if necessary.
```

#### Create a Terraform execution plan

Run `terraform plan` to create an execution plan.

```bash
terraform plan
```

{{% notice Note %}}
The `terraform plan` command is optional. You can directly run `terraform apply` command. But it is always better to check the resources about to be created.
{{% /notice %}}

#### Apply a Terraform execution plan

Run `terraform apply` to apply the execution plan to your cloud infrastructure. The below command creates all required infrastructure.

```bash
terraform apply
```

In the output, you will need to confirm the actions to perform by typing `yes`: 

```output
[...]
Plan: 5 to add, 0 to change, 0 to destroy.

Do you want to perform these actions?
  Terraform will perform the actions described above.
  Only 'yes' will be accepted to approve.

  Enter a value: yes

aws_key_pair.deployer: Creating...
aws_default_vpc.main: Creating...
aws_key_pair.deployer: Creation complete after 1s [id=mysql_key]
aws_default_vpc.main: Creation complete after 3s [id=vpc-08d4df87625044841]
aws_security_group.Terraformsecurity: Creating...
aws_security_group.Terraformsecurity: Creation complete after 3s [id=sg-020f83a21c9b398ee]
aws_instance.MYSQL_TEST: Creating...
aws_instance.MYSQL_TEST: Still creating... [10s elapsed]
aws_instance.MYSQL_TEST: Creation complete after 13s [id=i-0d52fbdc1c16b977e]
local_file.inventory: Creating...
local_file.inventory: Creation complete after 0s [id=849e18d25f98a73da5064c52221d65a094b11d5a]

Apply complete! Resources: 5 added, 0 changed, 0 destroyed.
```

## Configure MySQL through Ansible
Ansible is a software tool that provides simple but powerful automation for cross-platform computer support.
Ansible allows you to configure not just one computer, but potentially a whole network of computers at once.
To run Ansible, we have to create a `playbook.yml` file, which is also known as `Ansible-Playbook`. This playbook contains a collection of tasks.

Here is the complete YML file of `Ansible-Playbook`.
```yaml
---
- hosts: all
  remote_user: root
  become: true

  tasks:
    - name: Update the Machine
      shell: apt-get update -y
    - name: Installing Mysql-Server
      shell: apt-get -y install mysql-server
    - name: Installing PIP for enabling MySQL Modules
      shell: apt -y install python3-pip
    - name: Installing Mysql dependencies
      shell: pip3 install PyMySQL
    - name: start and enable mysql service
      service:
        name: mysql
        state: started
        enabled: yes
    - name: Change Root Password
      shell: sudo mysql -u root -e "ALTER USER 'root'@'localhost' IDENTIFIED WITH mysql_native_password BY '{{Your_mysql_password}}'"
    - name: Create database user with password and all database privileges and 'WITH GRANT OPTION'
      mysql_user:
         login_user: root
         login_password: {{Your_mysql_password}}
         login_host: localhost
         name: Local_user
         host: '%'
         password: {{Give_any_password}}
         priv: '*.*:ALL,GRANT'
         state: present
    - name: Create a new database with name 'arm_test'
      community.mysql.mysql_db:
        name: arm_test
        login_user: root
        login_password: {{Your_mysql_password}}
        login_host: localhost
        state: present
        login_unix_socket: /run/mysqld/mysqld.sock
    - name: MySQL secure installation
      become: yes
      expect:
        command: mysql_secure_installation
        responses:
           'Enter current password for root': '{{Your_mysql_password}}'
           'Set root password': 'n'
           'Remove anonymous users': 'y'
           'Disallow root login remotely': 'n'
           'Remove test database': 'y'
           'Reload privilege tables now': 'y'
        timeout: 1
      register: secure_mariadb
      failed_when: "'... Failed!' in secure_mariadb.stdout_lines"
    - name: Enable remote login by changing bind-address
      lineinfile:
         path: /etc/mysql/mysql.conf.d/mysqld.cnf
         regexp: '^bind-address'
         line: 'bind-address = 0.0.0.0'
         backup: yes
      notify:
         - Restart mysql
  handlers:
    - name: Restart mysql
      service:
        name: mysql
        state: restarted
```
{{% notice Note %}}
Replace `{{Your_mysql_password}}` and `{{Give_any_password}}` with your password.
{{% /notice %}}

In our case, the inventory file `inventory.txt` will be generated automatically after the `terraform apply` command.

### Ansible Commands
<<<<<<< HEAD
This `ansible` Playbook uses the MySQL community module that can be installed by running the following command after installation:

```bash
ansible-galaxy collection install community.mysql
```

To run a Playbook, we need to use the `ansible-playbook` command. 

```bash
ansible-playbook playbook.yml -i inventory.txt --key-file /home/ubuntu/.ssh/mysql_key
```

This will give the following output when successful. Note that you will need to confirm the host when connecting for the first time:

```output

PLAY [all] **********************************************************************************************************************************

TASK [Gathering Facts] **********************************************************************************************************************
The authenticity of host '18.224.5.169 (18.224.5.169)' can't be established.
ECDSA key fingerprint is SHA256:m7xYpfgXyBHgQKcN1VQPriPb0/jcepf2c5dxO9pCyuM.
Are you sure you want to continue connecting (yes/no/[fingerprint])? yes
Enter passphrase for key '/home/ubuntu/.ssh/mysql_key': 
ok: [ansible-target1]

TASK [Update the Machine] *******************************************************************************************************************
[WARNING]: Consider using the apt module rather than running 'apt-get'.  If you need to use command because apt is insufficient you can add
'warn: false' to this command task or set 'command_warnings=False' in ansible.cfg to get rid of this message.
changed: [ansible-target1]

TASK [Installing Mysql-Server] **************************************************************************************************************
changed: [ansible-target1]

TASK [Installing PIP for enabling MySQL Modules] ********************************************************************************************
changed: [ansible-target1]

TASK [Installing Mysql dependencies] ********************************************************************************************************
changed: [ansible-target1]

TASK [start and enable mysql service] *******************************************************************************************************
ok: [ansible-target1]

TASK [Change Root Password] *****************************************************************************************************************
[WARNING]: Consider using 'become', 'become_method', and 'become_user' rather than running sudo
changed: [ansible-target1]

TASK [Create database user with password and all database privileges and 'WITH GRANT OPTION'] ***********************************************
[WARNING]: Module did not set no_log for update_password
changed: [ansible-target1]

TASK [Create a new database with name 'arm_test'] *******************************************************************************************
changed: [ansible-target1]

TASK [MySQL secure installation] ************************************************************************************************************
changed: [ansible-target1]

TASK [Enable remote login by changing bind-address] *****************************************************************************************
changed: [ansible-target1]

RUNNING HANDLER [Restart mysql] *************************************************************************************************************
changed: [ansible-target1]

PLAY RECAP **********************************************************************************************************************************
ansible-target1            : ok=12   changed=10   unreachable=0    failed=0    skipped=0    rescued=0    ignored=0 
=======
To run a Playbook, we need to use the `ansible-playbook` command.
```console
ansible-playbook {your_yml_file} -i {your_inventory_file}
```
Answer `yes` when prompted for the SSH connection.

Deployment may take a few minutes.

The output should be similar to:

```output
PLAY [all] *****************************************************************************************************************************************************

TASK [Gathering Facts] *****************************************************************************************************************************************
The authenticity of host '3.21.27.138 (3.21.27.138)' can't be established.
ED25519 key fingerprint is SHA256:LHk4u86Sw5Uw7WPPvKaz7qp2mKyxn+X7Gxz1DogTL+4.
This key is not known by any other names
Are you sure you want to continue connecting (yes/no/[fingerprint])? yes
ok: [ansible-target1]

TASK [Update the Machine] ***************************************************************************************************************
changed: [ansible-target1]

TASK [Installing Mysql-Server] **********************************************************************************************************
changed: [ansible-target1]

TASK [Installing PIP for enabling MySQL Modules] ****************************************************************************************
changed: [ansible-target1]

TASK [Installing Mysql dependencies] ****************************************************************************************************
changed: [ansible-target1]

TASK [start and enable mysql service] ***************************************************************************************************
ok: [ansible-target1]

TASK [Change Root Password] *************************************************************************************************************
changed: [ansible-target1]

TASK [Create database user with password and all database privileges and 'WITH GRANT OPTION'] *******************************************
changed: [ansible-target1]

TASK [Create a new database with name 'arm_test'] ***************************************************************************************
changed: [ansible-target1]

TASK [MySQL secure installation] ********************************************************************************************************
changed: [ansible-target1]

TASK [Enable remote login by changing bind-address] *************************************************************************************
changed: [ansible-target1]

RUNNING HANDLER [Restart mysql] *********************************************************************************************************
changed: [ansible-target1]

PLAY RECAP ******************************************************************************************************************************
ansible-target1            : ok=12   changed=10   unreachable=0    failed=0    skipped=0    rescued=0    ignored=0

>>>>>>> 9f88f29f
```

## Connect to Database using EC2 instance

To connect to the database, we also need to use the MySQL Client on the local machine to interact with the remote MySQL database. You can install it with:

```bash
sudo apt install mysql-client
```

We also need to retrieve the `public-ip` of the instance where MySQL is deployed. 

```bash
mysql -h {public_ip of instance where Mysql deployed} -P3306 -u Local_user -p{password of database}
```

{{% notice Note %}}
Replace `{public_ip of instance where Mysql deployed}` and `{password of database}` with your values. In our case, we have set the user name to `Local_user` through the `playbook.yml` file.
{{% /notice %}}

<<<<<<< HEAD
Here is the expected output:

```output
Welcome to the MySQL monitor.  Commands end with ; or \g.
Your MySQL connection id is 14
Server version: 8.0.32-0ubuntu0.22.04.2 (Ubuntu)

=======
The output will be:
```output
ubuntu@ip-172-31-38-39:~/aws-mysql$ mysql -h 3.21.27.138 -P3306 -u Local_user -p
Enter password:
Welcome to the MySQL monitor.  Commands end with ; or \g.
Your MySQL connection id is 9
Server version: 8.0.32-0ubuntu0.22.04.2 (Ubuntu)

>>>>>>> 9f88f29f
Copyright (c) 2000, 2023, Oracle and/or its affiliates.

Oracle is a registered trademark of Oracle Corporation and/or its
affiliates. Other names may be trademarks of their respective
owners.

Type 'help;' or '\h' for help. Type '\c' to clear the current input statement.

<<<<<<< HEAD
mysql> 
=======
mysql>
>>>>>>> 9f88f29f
```

### Access Database and Create Table

We can list available databases by using the below command in MySQL console.

```console { output_lines = "2-11" }
show databases;
+--------------------+
| Database           |
+--------------------+
| arm_test           |
| information_schema |
| mysql              |
| performance_schema |
| sys                |
+--------------------+
5 rows in set (0.10 sec)
```

And access our database by using:

```console { output_lines = "2" }
use arm_test;
Database changed
```

To list tables in the database:

```console { output_lines= "2" }
show tables;
Empty set (0.09 sec)
```

Use the below commands to create a table:

```console { output_lines= "2" }
create table book(name char(10),id varchar(10));
Query OK, 0 rows affected (0.12 sec)
```

And insert values into it.

```console { output_lines= "2,3" }
insert into book(name,id) values ('Abook','10'),('Bbook','20'),('Cbook','20'),('Dbook','30'),('Ebook','45'),('Fbook','40'),('Gbook','69');
Query OK, 7 rows affected (0.11 sec)
Records: 7  Duplicates: 0  Warnings: 0
```
To display information about the table:
```console { output_lines= "2-8" }
describe book;
+-------+-------------+------+-----+---------+-------+
| Field | Type        | Null | Key | Default | Extra |
+-------+-------------+------+-----+---------+-------+
| name  | char(10)    | YES  |     | NULL    |       |
| id    | varchar(10) | YES  |     | NULL    |       |
+-------+-------------+------+-----+---------+-------+
2 rows in set (0.10 sec)
```

Use the below command to access the content of the table.

```console { output_lines= "2-13" }
select * from book;
+--------+------+
| name   | id   |
+--------+------+
| Abook  | 10   |
| Bbook  | 20   |
| Cbook  | 20   |
| Dbook  | 30   |
| Ebook  | 45   |
| Fbook  | 40   |
| Gbook  | 69   |
+--------+------+
7 rows in set (0.09 sec)
```<|MERGE_RESOLUTION|>--- conflicted
+++ resolved
@@ -10,24 +10,6 @@
 
 #  Deploy single instance of MySQL 
 
-<<<<<<< HEAD
-## Retrieve EC2 credentials
-
-- Generate Access keys (access key ID and secret access key)
-=======
-## Before you begin
-
-Any computer which has the required tools installed can be used for this section.
-
-You will need an [AWS account](https://portal.aws.amazon.com/billing/signup?nc2=h_ct&src=default&redirect_url=https%3A%2F%2Faws.amazon.com%2Fregistration-confirmation#/start). Create an account if needed.
-
-Four tools are required on the computer you are using. Follow the links to install the required tools.
-
-* [AWS CLI](/install-guides/aws-cli)
-* [AWS IAM authenticator](https://docs.aws.amazon.com/eks/latest/userguide/install-aws-iam-authenticator.html)
-* [Ansible](/install-guides/ansible)
-* [Terraform](/install-guides/terraform)
-
 ## Generate an SSH key-pair
 
 Generate an SSH key-pair (public key, private key) using `ssh-keygen` to use for AWS EC2 access. To generate the key-pair, follow this [
@@ -38,7 +20,6 @@
 {{% /notice %}}
 
 ## Generate Access keys (access key ID and secret access key)
->>>>>>> 9f88f29f
 
 The installation of Terraform on your desktop or laptop needs to communicate with AWS. Thus, Terraform needs to be able to authenticate with AWS. For authentication, generate access keys (access key ID and secret access key). These access keys are used by Terraform for making programmatic calls to AWS via the AWS CLI.
   
@@ -54,52 +35,6 @@
 
 ![image](https://user-images.githubusercontent.com/87687468/190138349-7cc0007c-def1-48b7-ad1e-4ee5b97f4b90.png)
 
-<<<<<<< HEAD
-
-## Generate SSH key pair on local host
-
-Before using Terraform, first generate the key pair (public key, private key) using ssh-keygen. Then associate both public and private keys with AWS EC2 instances.
-
-Generate the key pair using the following command:
-
-```bash
-ssh-keygen -t rsa -b 2048
-```
-       
-By default, the above command will generate the public as well as private key at location **$HOME/.ssh**. You can override the end destination with a custom path.
-
-Output when a key pair is generated:
-
-```output
-Generating public/private rsa key pair.
-Enter file in which to save the key (/home/ubuntu/.ssh/id_rsa): /home/ubuntu/.ssh/mysql_key
-Enter passphrase (empty for no passphrase): 
-Enter same passphrase again: 
-Your identification has been saved in /home/ubuntu/.ssh/mysql_key
-Your public key has been saved in /home/ubuntu/.ssh/mysql_key.pub
-The key fingerprint is:
-SHA256:cj0rJeu30JXNzUWXprOrwNG9SrJjW0XAoY4PhiT0iWA ubuntu@ip-172-31-27-185
-The key's randomart image is:
-+---[RSA 2048]----+
-| E .      .o.   +|
-|. o o .   ...  +.|
-|   o +   .   .o .|
-|    o . o.. o* o.|
-|     ..+So+.oo= o|
-|      .o+=.+...  |
-|        +=oo ..  |
-|       . =B ..   |
-|        o+++.    |
-+----[SHA256]-----+
-```
-
-{{% notice Note %}}
-Use the public key mysql_key.pub inside the Terraform file to provision/start the instance and private key mysql_key to connect to the instance.
-{{% /notice %}}
-
-
-=======
->>>>>>> 9f88f29f
 ## Deploy EC2 instance via Terraform
 
 After generating the public and private keys, we have to create an EC2 instance. Then we will push our public key to the **authorized_keys** folder in `~/.ssh`. We will also create a security group that opens inbound ports `22`(ssh) and `3306`(MySQL). Below is a Terraform file called `main.tf` which will do this for us.
@@ -168,21 +103,13 @@
 }
 
 resource "aws_key_pair" "deployer" {
-<<<<<<< HEAD
         key_name   = "mysql_key"
-        public_key = "ssh-rsa AAAAB3NzaC1yc2EAAAADAQABAAABAQCUZXm6T6JTQBuxw7aFaH6gmxDnjSOnHbrI59nf+YCHPqIHMlGaxWw0/xlaJiJynjOt67Zjeu1wNPifh2tzdN3UUD7eUFSGcLQaCFBDorDzfZpz4wLDguRuOngnXw+2Z3Iihy2rCH+5CIP2nCBZ+LuZuZ0oUd9rbGy6pb2gLmF89GYzs2RGG+bFaRR/3n3zR5ehgCYzJjFGzI8HrvyBlFFDgLqvI2KwcHwU2iHjjhAt54XzJ1oqevRGBiET/8RVsLNu+6UCHW6HE9r+T5yQZH50nYkSl/QKlxBj0tGHXAahhOBpk0ukwUlfbGcK6SVXmqtZaOuMNlNvssbocdg1KwOH ubuntu@ip-172-31-27-185"
-}
+        public_key = file("~/.ssh/mysql_key.pub")
+ }
 ```
 {{% notice Note %}}
-Replace `public_key`, `access_key`, `secret_key`, and `key_name` with your values.
+Replace `access_key`, and `secret_key` with your values.
 {{% /notice %}}
-=======
-        key_name   = "id_rsa"
-        public_key = file("~/.ssh/id_rsa.pub")
- }
-```
-**NOTE:-** Replace `access_key`, and `secret_key` with your values.
->>>>>>> 9f88f29f
 
 Now, use the below Terraform commands to deploy the `main.tf` file.
 
@@ -347,7 +274,7 @@
 In our case, the inventory file `inventory.txt` will be generated automatically after the `terraform apply` command.
 
 ### Ansible Commands
-<<<<<<< HEAD
+
 This `ansible` Playbook uses the MySQL community module that can be installed by running the following command after installation:
 
 ```bash
@@ -360,63 +287,6 @@
 ansible-playbook playbook.yml -i inventory.txt --key-file /home/ubuntu/.ssh/mysql_key
 ```
 
-This will give the following output when successful. Note that you will need to confirm the host when connecting for the first time:
-
-```output
-
-PLAY [all] **********************************************************************************************************************************
-
-TASK [Gathering Facts] **********************************************************************************************************************
-The authenticity of host '18.224.5.169 (18.224.5.169)' can't be established.
-ECDSA key fingerprint is SHA256:m7xYpfgXyBHgQKcN1VQPriPb0/jcepf2c5dxO9pCyuM.
-Are you sure you want to continue connecting (yes/no/[fingerprint])? yes
-Enter passphrase for key '/home/ubuntu/.ssh/mysql_key': 
-ok: [ansible-target1]
-
-TASK [Update the Machine] *******************************************************************************************************************
-[WARNING]: Consider using the apt module rather than running 'apt-get'.  If you need to use command because apt is insufficient you can add
-'warn: false' to this command task or set 'command_warnings=False' in ansible.cfg to get rid of this message.
-changed: [ansible-target1]
-
-TASK [Installing Mysql-Server] **************************************************************************************************************
-changed: [ansible-target1]
-
-TASK [Installing PIP for enabling MySQL Modules] ********************************************************************************************
-changed: [ansible-target1]
-
-TASK [Installing Mysql dependencies] ********************************************************************************************************
-changed: [ansible-target1]
-
-TASK [start and enable mysql service] *******************************************************************************************************
-ok: [ansible-target1]
-
-TASK [Change Root Password] *****************************************************************************************************************
-[WARNING]: Consider using 'become', 'become_method', and 'become_user' rather than running sudo
-changed: [ansible-target1]
-
-TASK [Create database user with password and all database privileges and 'WITH GRANT OPTION'] ***********************************************
-[WARNING]: Module did not set no_log for update_password
-changed: [ansible-target1]
-
-TASK [Create a new database with name 'arm_test'] *******************************************************************************************
-changed: [ansible-target1]
-
-TASK [MySQL secure installation] ************************************************************************************************************
-changed: [ansible-target1]
-
-TASK [Enable remote login by changing bind-address] *****************************************************************************************
-changed: [ansible-target1]
-
-RUNNING HANDLER [Restart mysql] *************************************************************************************************************
-changed: [ansible-target1]
-
-PLAY RECAP **********************************************************************************************************************************
-ansible-target1            : ok=12   changed=10   unreachable=0    failed=0    skipped=0    rescued=0    ignored=0 
-=======
-To run a Playbook, we need to use the `ansible-playbook` command.
-```console
-ansible-playbook {your_yml_file} -i {your_inventory_file}
-```
 Answer `yes` when prompted for the SSH connection.
 
 Deployment may take a few minutes.
@@ -468,8 +338,6 @@
 
 PLAY RECAP ******************************************************************************************************************************
 ansible-target1            : ok=12   changed=10   unreachable=0    failed=0    skipped=0    rescued=0    ignored=0
-
->>>>>>> 9f88f29f
 ```
 
 ## Connect to Database using EC2 instance
@@ -490,7 +358,6 @@
 Replace `{public_ip of instance where Mysql deployed}` and `{password of database}` with your values. In our case, we have set the user name to `Local_user` through the `playbook.yml` file.
 {{% /notice %}}
 
-<<<<<<< HEAD
 Here is the expected output:
 
 ```output
@@ -498,16 +365,6 @@
 Your MySQL connection id is 14
 Server version: 8.0.32-0ubuntu0.22.04.2 (Ubuntu)
 
-=======
-The output will be:
-```output
-ubuntu@ip-172-31-38-39:~/aws-mysql$ mysql -h 3.21.27.138 -P3306 -u Local_user -p
-Enter password:
-Welcome to the MySQL monitor.  Commands end with ; or \g.
-Your MySQL connection id is 9
-Server version: 8.0.32-0ubuntu0.22.04.2 (Ubuntu)
-
->>>>>>> 9f88f29f
 Copyright (c) 2000, 2023, Oracle and/or its affiliates.
 
 Oracle is a registered trademark of Oracle Corporation and/or its
@@ -516,11 +373,7 @@
 
 Type 'help;' or '\h' for help. Type '\c' to clear the current input statement.
 
-<<<<<<< HEAD
-mysql> 
-=======
 mysql>
->>>>>>> 9f88f29f
 ```
 
 ### Access Database and Create Table
