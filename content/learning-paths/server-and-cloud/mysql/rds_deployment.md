---
# User change
title: "Deploy MySQL using RDS"

weight: 3 # 1 is first, 2 is second, etc.

# Do not modify these elements
layout: "learningpathall"
---
<<<<<<< HEAD

=======
## Before you begin

Any computer which has the required tools installed can be used for this section.

You will need an [AWS account](https://portal.aws.amazon.com/billing/signup?nc2=h_ct&src=default&redirect_url=https%3A%2F%2Faws.amazon.com%2Fregistration-confirmation#/start). Create an account if needed.

Three tools are required on the computer you are using. Follow the links to install the required tools.

* [AWS CLI](/install-guides/aws-cli)
* [AWS IAM authenticator](https://docs.aws.amazon.com/eks/latest/userguide/install-aws-iam-authenticator.html)
* [Terraform](/install-guides/terraform)
>>>>>>> 9f88f29f

## Deploy MySQL RDS instances

RDS is a Relational database service provided by AWS. More information can be found [here](https://docs.aws.amazon.com/AmazonRDS/latest/UserGuide/CHAP_GettingStarted.CreatingConnecting.MySQL.html). To deploy a MySQL RDS instance, we need to create a `main.tf` Terraform file.
To generate an access key and secret key, follow the instructions mentioned in this [document](/learning-paths/server-and-cloud/mysql/ec2_deployment#generate-ssh-key-pair-on-local-host).

Here is the complete main.tf file:

```console
provider "aws" {
  region = "us-east-2"
  access_key  = var.access_key # access through credential file. 
  secret_key   = var.secret_key
}

resource "aws_db_instance" "Testing_Mysql" {
  identifier           = "mysqldatabase"
  allocated_storage    = 10
  db_name              = "mydb"
  engine               = "mysql"
  engine_version       = "8.0.28"
  instance_class       = "db.t3.micro"
  parameter_group_name = "default.mysql8.0"
  skip_final_snapshot  =  true
  username              = var.username
  password              = var.password
  availability_zone     = "us-east-2a"
  publicly_accessible  = true
  deletion_protection   = false

  tags = {
        name                 = "TEST MYSQL"
  }
}
``` 

To find the correct instance type for RDS, Check the [list](https://aws.amazon.com/rds/mysql/instance-types/) of supported instance types. We selected a Graviton (Arm) based instance type.

![Screenshot (260)](https://user-images.githubusercontent.com/92315883/209249327-3755d7ef-581b-456c-a64b-e2167080dd59.png)

We also need to create a `credential.tf` file, for passing our secret keys and password. Here is the file content:

```console
variable "username"{
      default  = "admin"
}

variable "password"{
      default  = "Arm4test"    #we_can_choose_any_password, except special_characters.
}

variable "access_key"{
      default  = "AKIXXXXXXXXXXXXXX"
}

variable "secret_key"{
      default  = "EXXXXXXXXXXXXXXXXXXXXXXXXXXX"
}
```

{{% notice Note %}}
Replace `secret_key` and `access_key` with your AWS credentials.
{{% /notice%}}

Now, use the below Terraform commands to deploy the `main.tf` file.

## Terraform commands

Same instructions as on the [previous page](/learning-paths/server-and-cloud/mysql/ec2_deployment#terraform-commands).

### Initialize Terraform

```bash
terraform init
```

### Create a Terraform execution plan (optional)

```bash
terraform plan
```

### Apply a Terraform execution plan

```bash
terraform apply
```      

{{% notice Note %}}
Creating the RDS database may take a few minutes.
{{% /notice %}}

### Verify the RDS setup

To verify the setup on AWS console. Go to **RDS » Databases**, you should see the instance running.  

![Screenshot (257)](https://user-images.githubusercontent.com/92315883/209247626-2df854ca-a781-46b0-aeba-076a23b0c1fb.png)

## Connect to RDS using EC2 instance

To access the RDS instance, we need to make sure that our instance is correctly associated with a security group and VPC. To access RDS outside the VPC, Follow this [document](https://docs.aws.amazon.com/AmazonRDS/latest/UserGuide/CHAP_CommonTasks.Connect.html).

To connect to the RDS instance, we need the `Endpoint` of the RDS instance. To find the Endpoint, Go to **RDS » Dashboard » {{YOUR_RDS_INSTANCE}}**.

![Screenshot (280)](https://user-images.githubusercontent.com/92315883/209741254-55b40b52-1c56-482a-ab48-e33f510a1cf6.png)


Now, we can connect to RDS with the MySQL Client installed locally using the above Endpoint. Use the `username` and `password` mentioned in the `credential.tf` file.

```bash { output_lines="2-15"}
mysql -h {{Endpoint}} -u admin -pArm4test
mysql: [Warning] Using a password on the command line interface can be insecure.
Welcome to the MySQL monitor.  Commands end with ; or \g.
Your MySQL connection id is 32
Server version: 8.0.28 Source distribution

Copyright (c) 2000, 2023, Oracle and/or its affiliates.

Oracle is a registered trademark of Oracle Corporation and/or its
affiliates. Other names may be trademarks of their respective
owners.

Type 'help;' or '\h' for help. Type '\c' to clear the current input statement.

mysql> 
```
{{% notice Note %}}
Replace `{{Endpoint}}`, user name and password with your values.
{{% /notice %}}


### Create Database and Table
Use the below command to list, create and use database.

```console { output_lines="2-11" }
show databases;
+--------------------+
| Database           |
+--------------------+
| information_schema |
| mydb               |
| mysql              |
| performance_schema |
| sys                |
+--------------------+
5 rows in set (0.10 sec)
```

```console { output_lines="2" }
create database arm_test;
Query OK, 1 row affected (0.11 sec)
```

```console { output_lines="2-12" }
show databases;
+--------------------+
| Database           |
+--------------------+
| arm_test           |
| information_schema |
| mydb               |
| mysql              |
| performance_schema |
| sys                |
+--------------------+
6 rows in set (0.10 sec)
```

```console { output_lines="2" }
use arm_test;
Database changed
```

To create and access a table, follow this [document](/learning-paths/server-and-cloud/mysql/ec2_deployment#access-database-and-create-table).
<|MERGE_RESOLUTION|>--- conflicted
+++ resolved
@@ -7,21 +7,6 @@
 # Do not modify these elements
 layout: "learningpathall"
 ---
-<<<<<<< HEAD
-
-=======
-## Before you begin
-
-Any computer which has the required tools installed can be used for this section.
-
-You will need an [AWS account](https://portal.aws.amazon.com/billing/signup?nc2=h_ct&src=default&redirect_url=https%3A%2F%2Faws.amazon.com%2Fregistration-confirmation#/start). Create an account if needed.
-
-Three tools are required on the computer you are using. Follow the links to install the required tools.
-
-* [AWS CLI](/install-guides/aws-cli)
-* [AWS IAM authenticator](https://docs.aws.amazon.com/eks/latest/userguide/install-aws-iam-authenticator.html)
-* [Terraform](/install-guides/terraform)
->>>>>>> 9f88f29f
 
 ## Deploy MySQL RDS instances
 
