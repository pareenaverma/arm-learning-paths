--- conflicted
+++ resolved
@@ -1,9 +1,5 @@
 ---
-<<<<<<< HEAD
-title: How to install the i3 Windows Manager?
-=======
 title: How do you install the i3 Windows Manager?
->>>>>>> f531e7d9
 
 weight: 3
 layout: learningpathall
@@ -15,11 +11,7 @@
 
 You will run the i3 window manager from your user account. 
 
-<<<<<<< HEAD
-## How to change screen brightness in i3 window manager?
-=======
 ## How do you change the screen brightness in the i3 Windows Manager?
->>>>>>> f531e7d9
 
 If the laptop display is not bright enough, set it to the maximum brightness.
 
@@ -27,11 +19,7 @@
 echo 4095 > /sys/class/backlight/edp-backlight/brightness
 ```
 
-<<<<<<< HEAD
-## How to install required software packages for the i3 windows manager?
-=======
 ## How do I install the required software packages in the i3 Windows Manager?
->>>>>>> f531e7d9
 
 1. Install the i3 required software 
 
@@ -57,11 +45,7 @@
 sudo pacman -Sy alacritty
 ```
 
-<<<<<<< HEAD
-## How to install and configure the i3 windows manager?
-=======
 ## How do I install and configure the i3 Windows Manager?
->>>>>>> f531e7d9
 
 1. Install the i3 Windows Manager 
 
@@ -91,11 +75,7 @@
 
 Replace Win with your modifier key if you selected something other than Win.
 
-<<<<<<< HEAD
-## How to start with the i3 windows manager on first use?
-=======
 ## How do I get started with the i3 Windows Manager on first use?
->>>>>>> f531e7d9
 
 You will need some tips to get started if you are new to i3. 
 
@@ -105,13 +85,11 @@
 
 * Read the [i3 User's Guide](https://i3wm.org/docs/userguide.html) to learn more about i3.
 
+## Additional i3 configuration
+
 You now have i3 running. There are some additional adjustments you can make for the Pinebook Pro. 
 
-<<<<<<< HEAD
-### How to fixing the i3 windows manager battery status?
-=======
 ### How do I fix the battery status of the i3 Windows Manager? 
->>>>>>> f531e7d9
 
 1. Use vim to edit the i3 configuration file `/etc/i3status.conf` as root or with sudo. 
 
@@ -134,11 +112,7 @@
 }
 ```
 
-<<<<<<< HEAD
-### How to change the i3 windows manager touchpad behavior?
-=======
 ### How to changing the i3 Windows Manager touchpad behavior?
->>>>>>> f531e7d9
 
 1. View the hardware devices on your system
 
