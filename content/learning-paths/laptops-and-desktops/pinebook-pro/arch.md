--- conflicted
+++ resolved
@@ -1,10 +1,6 @@
 ---
 # User change
-<<<<<<< HEAD
-title: How to install Arch Linux?
-=======
 title: "How do I install Arch Linux?"
->>>>>>> f531e7d9
 
 weight: 2
 
@@ -30,11 +26,7 @@
 ```
 It takes about 15-30 minutes to complete to complete the tutorial. 
 
-<<<<<<< HEAD
-## How to install Arch Linux ARM on a microSD card?
-=======
 ## How do I Install Arch Linux ARM on a microSD card?
->>>>>>> f531e7d9
 
 Install Arch Linux using the instructions on GitHub. 
 
@@ -60,11 +52,7 @@
 
 Continue with the steps below to create a new user and update the Arch Linux software. 
 
-<<<<<<< HEAD
-## How to initially configure Arch Linux correctly?
-=======
 ## How do I configure Arch Linux correctly? 
->>>>>>> f531e7d9
 
 1. Create a user, replace `username` with your desired user name
 
