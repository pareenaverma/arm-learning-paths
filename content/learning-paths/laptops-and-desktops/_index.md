--- conflicted
+++ resolved
@@ -11,16 +11,6 @@
 - Android: 2
 - Baremetal: 1
 - ChromeOS: 1
-<<<<<<< HEAD
-- Linux: 26
-- macOS: 5
-- Windows: 36
-subjects_filter:
-- CI-CD: 3
-- Containers and Virtualization: 5
-- Migration to Arm: 26
-- ML: 1
-=======
 - Linux: 28
 - macOS: 6
 - Windows: 38
@@ -28,7 +18,6 @@
 - CI-CD: 3
 - Containers and Virtualization: 7
 - Migration to Arm: 27
->>>>>>> 30122f01
 - Performance and Architecture: 21
 subtitle: Create and migrate apps for power efficient performance
 title: Laptops and Desktops
