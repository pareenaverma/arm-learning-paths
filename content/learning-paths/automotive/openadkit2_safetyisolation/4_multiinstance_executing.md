--- conflicted
+++ resolved
@@ -85,16 +85,12 @@
 ./opad_sim_vis.sh
 ```
 
-<<<<<<< HEAD
+
 Once both machines are running their respective launch scripts, the Visualizer will generate a web-accessible interface on:
 
 http://[Visualizer public IP address]:6080/vnc.html
 
 You can open this link in a browser to observe the demo behavior, which will closely resemble the output from the [previous learning path](http://learn.arm.com/learning-paths/automotive/openadkit1_container/4_run_openadkit/). 
-=======
-Once both machines are running their respective launch scripts, the Visualizer will generate a web-accessible interface using the machine’s public IP address. 
-You can open this link in a browser to observe the demo behavior.
->>>>>>> d5b1a665
 
 ![img3 alt-text#center](split_aws_run.gif "Figure 4: Simulation")
 
