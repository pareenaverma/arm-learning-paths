---
title: Run a Computer Vision Model on a Himax Microcontroller

minutes_to_complete: 90

who_is_this_for: This is an introduction topic for beginners on how to run a computer vision application on an embedded device from Himax. This example uses an off-the-shelf Himax WiseEye2 module which is based on the Arm Cortex-M55 and Ethos-U55.

learning_objectives:
    - Run a you-only-look-once (YOLO) object detection model on the edge device
    - Build the Himax Software Development Kit (SDK) and generate the firmware image file
    - Update the firmware on the edge device (Himax WiseEye2)

prerequisites:
<<<<<<< HEAD
    - Seeed Studio [Grove Vision AI V2 Module](https://wiki.seeedstudio.com/grove_vision_ai_v2/) 
    - OV5647-62 Camera module and included FPC cable
=======
    - A [Seeed Grove Vision AI Module V2](https://www.seeedstudio.com/Grove-Vision-AI-Module-V2-p-5851.html) development board
    - A [OV5647-62 Camera Module](https://www.seeedstudio.com/OV5647-69-1-FOV-Camera-module-for-Raspberry-Pi-3B-4B-p-5484.html) and included FPC cable
>>>>>>> b783561e
    - A USB-C cable
    - An x86 based Linux machine or a machine running Apple Silicon

author_primary: Chaodong Gong, Alex Su, Kieran Hejmadi

### Tags
skilllevels: Introductory
subjects: ML
armips:
    - Cortex-M55
    - Ethos-U55
tools_software_languages:
    - Himax SDK
    - Python
operatingsystems:
    - Linux
    - macOS

draft: true
cascade:
    draft: true


### FIXED, DO NOT MODIFY
# ================================================================================
weight: 1                       # _index.md always has weight of 1 to order correctly
layout: "learningpathall"       # All files under learning paths have this same wrapper
learning_path_main_page: "yes"  # This should be surfaced when looking for related content. Only set for _index.md of learning path content.
---<|MERGE_RESOLUTION|>--- conflicted
+++ resolved
@@ -11,13 +11,8 @@
     - Update the firmware on the edge device (Himax WiseEye2)
 
 prerequisites:
-<<<<<<< HEAD
-    - Seeed Studio [Grove Vision AI V2 Module](https://wiki.seeedstudio.com/grove_vision_ai_v2/) 
-    - OV5647-62 Camera module and included FPC cable
-=======
     - A [Seeed Grove Vision AI Module V2](https://www.seeedstudio.com/Grove-Vision-AI-Module-V2-p-5851.html) development board
     - A [OV5647-62 Camera Module](https://www.seeedstudio.com/OV5647-69-1-FOV-Camera-module-for-Raspberry-Pi-3B-4B-p-5484.html) and included FPC cable
->>>>>>> b783561e
     - A USB-C cable
     - An x86 based Linux machine or a machine running Apple Silicon
 
