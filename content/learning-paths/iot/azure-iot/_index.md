---
title: Create IoT Solutions in Azure for Arm Powered Devices

<<<<<<< HEAD
minutes_to_complete: 180
=======
draft: true
cascade:
    draft: true

minutes_to_complete: 320
>>>>>>> 98fd0b5d

who_is_this_for: This is an advanced topic for software developers interested in learning how to build a comprehensive IoT solution in Azure that streams, stores, monitors, aggregates, and visualizes data from Arm64-powered IoT devices.

learning_objectives:
    - Set up and configure an Azure IoT Hub.
    - Register an IoT device and stream data using the Azure IoT SDK.
    - Stream IoT data into Azure services using Azure Stream Analytics.
    - Store and persist streamed IoT data in Azure Cosmos DB by configuring a Stream Analytics job.
    - Implement data monitoring and alerts by creating an Azure Function that checks sensor data from Cosmos DB and sends notifications when thresholds are exceeded.
    - Aggregate sensor readings by developing an Azure Function that calculates average values from data stored in Cosmos DB.
    - Publish aggregated IoT data to a public-facing web portal, by deploying a Static Web App hosted on Azure Blob Storage

prerequisites:
    - A machine that can run Python3, and Visual Studio Code. 
    - Azure Account and Subscription.

author: Dawid Borycki

### Tags
skilllevels: Advanced
subjects: Internet of Things
armips:
    - Cortex-A
    - Neoverse
operatingsystems:
    - Windows
    - Linux
    - macOS
tools_software_languages:    
    - Azure
    - VS Code

further_reading:
    - resource:
        title: Official Azure IoT SDK for Python Documentation
        link: https://learn.microsoft.com/azure/iot-hub/iot-hub-devguide-sdks
        type: documentation    
    - resource:
        title: Azure IoT Hub Python Quickstart
        link: https://learn.microsoft.com/azure/iot-hub/quickstart-send-telemetry-python
        type: website
    - resource:
        title: End-to-End IoT Solution Tutorial with Python and Azure
        link: https://github.com/Azure-Samples/azure-iot-samples-python
        type: website



### FIXED, DO NOT MODIFY
# ================================================================================
weight: 1                       # _index.md always has weight of 1 to order correctly
layout: "learningpathall"       # All files under learning paths have this same wrapper
learning_path_main_page: "yes"  # This should be surfaced when looking for related content. Only set for _index.md of learning path content.
---<|MERGE_RESOLUTION|>--- conflicted
+++ resolved
@@ -1,15 +1,11 @@
 ---
 title: Create IoT Solutions in Azure for Arm Powered Devices
 
-<<<<<<< HEAD
 minutes_to_complete: 180
-=======
+
 draft: true
 cascade:
     draft: true
-
-minutes_to_complete: 320
->>>>>>> 98fd0b5d
 
 who_is_this_for: This is an advanced topic for software developers interested in learning how to build a comprehensive IoT solution in Azure that streams, stores, monitors, aggregates, and visualizes data from Arm64-powered IoT devices.
 
