---
# User change
title: "IoT Portal"

weight: 9

layout: "learningpathall"
---

## Objective
You have successfully established the core backend components for our IoT solution. An IoT simulator continuously generates sensor data, streaming it securely to the cloud via Azure IoT Hub. These sensor readings are stored in Cosmos DB, ensuring data persistence and scalability. Additionally, you have implemented an Azure Function that can be triggered through HTTP requests to query Cosmos DB and calculate the average temperature from recent sensor data. With these underlying services fully operational, you can now build a web portal that will visually present real-time temperature information to end users.

## Website
Start by creating a new folder named `Arm.AzureIoT.Portal`, inside which you will create three files: `index.html`, `main.js`, and `styles.css`. 

   *`index.html` will define the structure of the webpage, and contain the HTML markup and links to the JavaScript and CSS files. 

   *`main.js` will include the logic and interactivity of the webpage. In this project, it will handle fetching temperature data from your Azure Function and updating the displayed content dynamically. 

   *`styles.css` will contain all the styling information, controlling the visual appearance of your webpage. 

### styles.css
Modify your `styles.css` file by adding the following CSS:
```css
body, html {
    margin: 0;
    padding: 0;
    font-family: 'Segoe UI', Tahoma, Geneva, Verdana, sans-serif;
    background-color: #121212;
    color: #ffffff;
    height: 100%;
    display: flex;
    justify-content: center;
    align-items: center;
  }
  .container {
    text-align: center;
    padding: 2rem;
    border-radius: 8px;
    box-shadow: 0 4px 15px rgba(0, 0, 0, 0.5);
    background-color: #1e1e1e;
  }
  h1 {
    margin-bottom: 1.5rem;
    font-size: 2.5rem;
  }
  button {
    background-color: #1e88e5;
    color: #ffffff;
    border: none;
    padding: 0.75rem 1.5rem;
    font-size: 1rem;
    border-radius: 4px;
    cursor: pointer;
    transition: background-color 0.3s ease;
  }
  button:hover {
    background-color: #1565c0;
  }
  .result {
    margin-top: 1.5rem;
    font-size: 1.25rem;
  }
```

The provided CSS sets a modern, dark-themed appearance for your IoT portal webpage. Here is a breakdown of its styling:

   * body and html. The styles remove default margins and paddings, define a dark background color (#121212), set the text color to white for high contrast, and center content both horizontally and vertically using Flexbox.
   * `.container` - this creates a central container element with padding for spacing, rounded corners (border-radius: 8px) for a softer look, a subtle shadow effect for depth, and a slightly lighter dark background (#1e1e1e) to distinguish the content area from the main page background.
   * `h1` - this defines the main title style with increased font size (2.5rem) and additional spacing below to clearly separate the title from other content.
   * `button` - styles the interactive “Get Temperature” button, giving it a blue color (#1e88e5), white text for readability, rounded corners for a friendly appearance, and smooth color-transition effects when hovered to improve user experience.
   * `.result` - formats the text area where the temperature reading will appear, adding sufficient margin for clear spacing and slightly larger text size to make the results easily readable.

### main.js
Now, open your `main.js` file and update it with the following JavaScript code:
```JavaScript
const functionUrl = "<YOUR_FUNCTION_URL_GOES_HERE>";

document.getElementById("getTempBtn").addEventListener("click", async () => {
   const resultElement = document.getElementById("result");
   resultElement.textContent = "Fetching temperature...";
   try {
     const response = await fetch(functionUrl);
     if (!response.ok) {
       throw new Error("Network response was not ok");
     }
     const data = await response.json();
     if (data && data.averageTemperature !== null) {
       resultElement.textContent = "Temperature: " + data.averageTemperature + " °C";
     } else {
       resultElement.textContent = "No temperature data available.";
     }
   } catch (error) {
     console.error("Error fetching temperature:", error);
     resultElement.textContent = "Error fetching temperature.";
   }
});
```

This JavaScript provides the interactive functionality for the webpage. It connects the portal to the Azure Function previously deployed. Here’s how it works step-by-step. First, replace the placeholder "<YOUR_FUNCTION_URL_GOES_HERE>" with the actual URL of your Azure Function that calculates and returns the average temperature. The code uses event listener for the button. Specifically, it attaches a click event listener to your button (getTempBtn). Each time the button is clicked, it triggers the async JavaScript function that retrieves data.

When the button is clicked, the label (element with id "result") displays a temporary message—“Fetching temperature...”. It is used to inform the user that the request is in progress. The script sends a GET request to your Azure Function URL. If the request succeeds, it parses the JSON response. If the response contains valid temperature data (averageTemperature), it updates the label to show the current temperature. If no data is returned, it notifies the user accordingly.

If any error occurs (e.g., network issues, or a problem in fetching or parsing the data), the script logs the error to the browser console and updates the UI to inform the user (“Error fetching temperature.”).

### index.html
Finally, open the index.html file and replace its content with the following HTML code:
```HTML
<!DOCTYPE html>
<html lang="en">
<head>
  <meta charset="UTF-8" />
  <meta name="viewport" content="width=device-width, initial-scale=1.0" />
  <title>IoT Solution</title>
  <link rel="stylesheet" href="styles.css" />        
</head>
<body>
  <div class="container">
    <h1>IoT Solution</h1>
    <button id="getTempBtn">Get temperature</button>
    <div class="result" id="result">Temperature: -- °C</div>
  </div>
  <script src="main.js"></script>
</body>
</html>
```

This HTML file represents the main structure and entry point of your IoT web portal. It is divided into Head and Body sections: The head body defines basic metadata such as character set (UTF-8) and viewport configuration for responsive design. Then, it sets the title of your webpage to "IoT Solution" and links your CSS stylesheet (styles.css), which defines the appearance of the page.

In the body section we have:
* a centered container (div) with a clear heading (h1) labeled "IoT Solution".
*  a button (id="getTempBtn") that users click to trigger the JavaScript logic retrieving temperature data from your Azure Function.
* a placeholder label (div) with the id "result" initially showing "Temperature: -- °C". The JavaScript updates this label dynamically with the actual temperature retrieved from your backend.

Finally, the `index.html` includes the JavaScript file (main.js) placed at the end of the body to ensure the HTML elements are fully loaded before executing scripts.

## Testing the Implementation:
Make sure you have saved all three files (index.html, main.js, and styles.css). Next:
1. Start the IoT Simulator to begin streaming data to the Azure IoT Hub.
2. Open the index.html file locally in your web browser.
3. Click the "Get temperature" button.

You should now see real-time temperature readings displayed:

![img44 alt-text#center](figures/44.png)

## Deployment to Azure Blob Storage
You will now deploy the web portal you have created to Azure Blob Storage, making it accessible online.

### Create and Configure Azure Blob Storage
1. Sign in to the Azure Portal.
2. Create a Storage Account:
* Click “Create a resource”
* Search for “Storage account”
![img45 alt-text#center](figures/45.png)
* Click “Create”.
![img46 alt-text#center](figures/46.png)
3. Provide required details:
* Subscription, resource group, storage account name (e.g. armiotstorage).
* For Primary service, choose Azure Blob Storage or Azure Data Lake Storage Gen 2.
* Select Standard performance and Locally-redundant storage (LRS).
![img47 alt-text#center](figures/47.png)
* Click "Review + create", then "Create".
3. Enable Static Website Hosting:
* Navigate to your newly created storage account.
* Under Data management, click “Static website”.
* Select “Enabled”.
<<<<<<< HEAD
* Set index.html as the index document name.
![img48 alt-text#center](figures/48.png)
=======
* Set `index.html` as the index document name.
![img48 alt-text#center](Figures/48.png)
>>>>>>> 0e9b4059
* Click Save.

After saving, Azure provides you with a URL like: https://<storage-account-name>.z22.web.core.windows.net/. 
Make sure to save this URL, as it will serve as the public endpoint for your website.

### Upload Files to Azure Blob Storage
You can upload your website files directly using the Azure Portal or via Azure Storage Explorer. Here, you will use the Azure Portal:
1. Navigate to your storage account.
2. Under Data storage, select “Containers”.
3. Open the container named ”$web” (created automatically when enabling static websites).
4. Click Upload and select your three website files (index.html, main.js, styles.css), and upload them.

![img49 alt-text#center](figures/49.png)

### Verify the Deployment
After uploading your files, open a browser and navigate to https://<storage-account-name>.z22.web.core.windows.net/. Your static website should load, allowing you to test the “Get temperature” button (to see temperatures make sure to start the IoT simulator):

![img50 alt-text#center](figures/50.png)

## Summary
In this learning path, you successfully built a complete, end-to-end prototype of an IoT solution. YOu started with a simulator streaming realistic telemetry data to Azure through IoT Hub. You used Azure Stream Analytics to process and route this streaming data directly into Cosmos DB, providing scalable and reliable storage. Additionally, you developed two Azure Functions: the first continuously monitors incoming temperature readings, sending email notifications whenever the temperature exceeds a predefined threshold, ensuring proactive alerts. The second Azure Function aggregates recent temperature data from the last minute and provides this information via an HTTP endpoint. Finally, you utilized this aggregation function within our user-friendly web portal, enabling real-time visualization of temperature data, thus building out a complete IoT solution.<|MERGE_RESOLUTION|>--- conflicted
+++ resolved
@@ -165,13 +165,8 @@
 * Navigate to your newly created storage account.
 * Under Data management, click “Static website”.
 * Select “Enabled”.
-<<<<<<< HEAD
 * Set index.html as the index document name.
 ![img48 alt-text#center](figures/48.png)
-=======
-* Set `index.html` as the index document name.
-![img48 alt-text#center](Figures/48.png)
->>>>>>> 0e9b4059
 * Click Save.
 
 After saving, Azure provides you with a URL like: https://<storage-account-name>.z22.web.core.windows.net/. 
