---
additional_search_terms:
- cloud
- deploy


layout: installtoolsall
minutes_to_complete: 15
author_primary: Jason Andrews
multi_install: false
multitool_install_part: false
official_docs: https://docs.aws.amazon.com/cli/latest/userguide/cli-chap-getting-started.html
test_images:
- ubuntu:latest
test_link: null
test_maintenance: false
test_status:
- passed
title: AWS CLI
tool_install: true
weight: 1
---

[AWS CLI](https://docs.aws.amazon.com/cli/index.html) is a cross-platform command-line tool that can be installed on development computers. The AWS Command Line Interface (AWS CLI) is a unified tool that provides a consistent interface for interacting with all parts of Amazon Web Services. 

It is available for a variety of operating systems and Linux distributions, supports the Arm architecture and has multiple ways to install it. 

<<<<<<< HEAD
## What to consider before installing AWS CLI?
=======
## What should I do before installing AWS CLI?
>>>>>>> f531e7d9

This article provides quick solutions to install AWS CLI with its latest version, version 2, for Ubuntu on Arm.

Confirm you are using an Arm computer with 64-bit Linux by running:

```bash { target="ubuntu:latest" }
uname -m
```

The output should be:

```output
aarch64
```

If you see a different result, you are not using an Arm computer running 64-bit Linux.

<<<<<<< HEAD
## How to install AWS CLI version 2?
=======
## How do I download and install AWS CLI version 2?
>>>>>>> f531e7d9

The easiest way to install the latest version of the AWS CLI for Ubuntu on Arm is to download and run the installer from AWS.

Before starting, install `unzip`:

```bash { target="ubuntu:latest" }
sudo apt update
sudo apt install unzip -y
```

Download the zip file with `curl`, extract the installer, and run it.  

```bash { target="ubuntu:latest" }
curl "https://awscli.amazonaws.com/awscli-exe-linux-aarch64.zip" -o "awscliv2.zip"
unzip awscliv2.zip
sudo ./aws/install
```

Confirm the CLI version 2 is available by invoking the `aws` command to print the version.

```bash { target="ubuntu:latest" }
aws --version
```

Review [AWS CLI v2 is now generally available](https://aws.amazon.com/blogs/developer/aws-cli-v2-is-now-generally-available/) to review the new features in version 2. 

You now have the latest version of the AWS CLI installed. Follow [this guide](/install-guides/aws_access_keys/) to generate and configure access keys needed to use the AWS CLI.<|MERGE_RESOLUTION|>--- conflicted
+++ resolved
@@ -25,13 +25,9 @@
 
 It is available for a variety of operating systems and Linux distributions, supports the Arm architecture and has multiple ways to install it. 
 
-<<<<<<< HEAD
-## What to consider before installing AWS CLI?
-=======
 ## What should I do before installing AWS CLI?
->>>>>>> f531e7d9
 
-This article provides quick solutions to install AWS CLI with its latest version, version 2, for Ubuntu on Arm.
+This article provides quick solutions to install the latest version of AWS CLI, version 2, for Ubuntu on Arm.
 
 Confirm you are using an Arm computer with 64-bit Linux by running:
 
@@ -47,11 +43,7 @@
 
 If you see a different result, you are not using an Arm computer running 64-bit Linux.
 
-<<<<<<< HEAD
-## How to install AWS CLI version 2?
-=======
 ## How do I download and install AWS CLI version 2?
->>>>>>> f531e7d9
 
 The easiest way to install the latest version of the AWS CLI for Ubuntu on Arm is to download and run the installer from AWS.
 
