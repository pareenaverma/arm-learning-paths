---
title: CMake

additional_search_terms:
- linux
- ide
- ci/cd


minutes_to_complete: 10

author_primary: Jason Andrews

official_docs: https://cmake.org/documentation/

test_images:
- ubuntu:latest
test_maintenance: false

layout: installtoolsall
tool_install: true
multi_install: false
multitool_install_part: false
weight: 1
---

[CMake](https://cmake.org/) is an open-source, cross-platform build tool for software development projects, especially C and C++. 

It is available for a variety of operating systems and there are multiple ways to install it. 

<<<<<<< HEAD
## What should I verify before installing CMake on Arm Linux or Windows on Arm?
=======
## What should I do before installing CMake for Arm Linux distributions or CMake for Windows on Arm?
>>>>>>> f531e7d9

This article provides quick instructions to install CMake for Arm Linux distributions and for Windows on Arm.

### How do I download and install CMake for Windows on Arm?

Confirm you are using a Windows on Arm device such as Windows Dev Kit 2023 or a laptop such as Lenovo ThinkPad X13s or Surface Pro 9 with 5G.

### How do I download and install CMake for Arm Linux distributions?

Confirm you are using an Arm computer with 64-bit Linux by running:

```bash { target="ubuntu:latest" }
uname -m
```

The output should be:

```output
aarch64
```

If you see a different result, you are not using an Arm computer running 64-bit Linux.

<<<<<<< HEAD
## How do I download and install CMake on Windows on Arm?
=======
## How do I download and install on Windows on Arm?
>>>>>>> f531e7d9

Native CMake support for Windows on Arm is available starting with version 3.24. Installers are available now from the [CMake download](https://cmake.org/download/) page. Emulated CMake can be used but is no longer needed unless an older version of CMake must be used.

Download the [Windows ARM64 Installer](https://github.com/Kitware/CMake/releases/download/v3.28.1/cmake-3.28.1-windows-arm64.msi) and run it. 

The welcome screen will appear:

![Install #center](/install-guides/_images/cmake-welcome.png)

Accept the End-User License Agreement. 

Check `Add CMake to the system PATH for the current user` if you want to easily invoke cmake from any directory.

![Install #center](/install-guides/_images/cmake-path.png)

Follow the prompts to complete the installation. 

Wait for the installer to complete and click `Finish`:

![Install #center](/install-guides/_images/cmake-finish.png)

<<<<<<< HEAD
## How do I download and install CMake on Arm Linux?
=======
## How do I download and install on Linux?
>>>>>>> f531e7d9

There are multiple ways to install CMake on Linux. 

### Use the package manager

Use `apt` on Ubuntu and Debian to install:

```bash { target="ubuntu:latest" }
sudo apt update
sudo apt install cmake -y
```

Use `dnf` to install on Fedora and Amazon Linux 2023:

```console
sudo dnf install cmake -y
```

Depending on your Linux distribution you may have a version of `cmake` which is too old or too new for your project. 

### Use Snap

Installing with `snap` provides the latest version of `cmake`:

```console
sudo snap install cmake --classic
```

With `snap` the `cmake` executable is installed in `/snap/bin` which should already be in your search path.

### Use a specific release from GitHub

If you need a specific version look for it in the [GitHub releases area](https://github.com/Kitware/CMake/releases)

Substitute the release number you want to install in the commands below.. 

1. Download a release from GitHub:

```console
cd $HOME
wget -N https://github.com/Kitware/CMake/releases/download/v3.28.1/cmake-3.28.1-Linux-aarch64.sh
```

2. Run the install script and set the search path using:

```console
mkdir cmake
bash /home/$USER/cmake-3.28.1-Linux-aarch64.sh --skip-license --exclude-subdir --prefix=$HOME/cmake
export PATH=$PATH:$HOME/cmake/bin
```

<<<<<<< HEAD
### How can I confirm that CMake has been successfully installed?
=======
### How do I verify that CMake is installed?
>>>>>>> f531e7d9

1. Confirm CMake is installed on Linux or Windows. 

After installing CMake, run it to confirm it is installed and can be found: 

```cmd
cmake
```

The output is similar to:

```output
Usage

  cmake [options] <path-to-source>
  cmake [options] <path-to-existing-build>
  cmake [options] -S <path-to-source> -B <path-to-build>

Specify a source directory to (re-)generate a build system for it in the
current working directory.  Specify an existing build directory to
re-generate its build system.

Run 'cmake --help' for more information.
```

2. Print the CMake version

To print the version run:

```console
cmake --version
```

The output is similar to:

```output
cmake version 3.28.1

CMake suite maintained and supported by Kitware (kitware.com/cmake).
```

You are ready to use CMake.<|MERGE_RESOLUTION|>--- conflicted
+++ resolved
@@ -28,11 +28,7 @@
 
 It is available for a variety of operating systems and there are multiple ways to install it. 
 
-<<<<<<< HEAD
-## What should I verify before installing CMake on Arm Linux or Windows on Arm?
-=======
 ## What should I do before installing CMake for Arm Linux distributions or CMake for Windows on Arm?
->>>>>>> f531e7d9
 
 This article provides quick instructions to install CMake for Arm Linux distributions and for Windows on Arm.
 
@@ -56,11 +52,7 @@
 
 If you see a different result, you are not using an Arm computer running 64-bit Linux.
 
-<<<<<<< HEAD
-## How do I download and install CMake on Windows on Arm?
-=======
 ## How do I download and install on Windows on Arm?
->>>>>>> f531e7d9
 
 Native CMake support for Windows on Arm is available starting with version 3.24. Installers are available now from the [CMake download](https://cmake.org/download/) page. Emulated CMake can be used but is no longer needed unless an older version of CMake must be used.
 
@@ -82,11 +74,7 @@
 
 ![Install #center](/install-guides/_images/cmake-finish.png)
 
-<<<<<<< HEAD
-## How do I download and install CMake on Arm Linux?
-=======
 ## How do I download and install on Linux?
->>>>>>> f531e7d9
 
 There are multiple ways to install CMake on Linux. 
 
@@ -138,11 +126,7 @@
 export PATH=$PATH:$HOME/cmake/bin
 ```
 
-<<<<<<< HEAD
-### How can I confirm that CMake has been successfully installed?
-=======
 ### How do I verify that CMake is installed?
->>>>>>> f531e7d9
 
 1. Confirm CMake is installed on Linux or Windows. 
 
