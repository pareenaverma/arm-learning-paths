--- conflicted
+++ resolved
@@ -35,11 +35,7 @@
 There is nothing to download to enable Hyper-V.
 {{% /notice %}}
 
-<<<<<<< HEAD
-## What to consider before installing hyperv?
-=======
 ## What should I consider before installing Hyper-V?
->>>>>>> f531e7d9
 
 Arm virtual machines on Windows with Hyper-V require `Windows 11 version 22H2` or newer. 
 
@@ -66,11 +62,7 @@
 
 Pick one alternative, you don't need to do both.
 
-<<<<<<< HEAD
-## How to enable Hyper-V using Control Panel?
-=======
 ## How do I enable Hyper-V using the Control Panel?
->>>>>>> f531e7d9
 
 1. Click the Windows button, find and open the Control Panel 
 
@@ -84,11 +76,7 @@
 
 ![Hyper-V on #center](/install-guides/_images/hyper-v-2.png)
 
-<<<<<<< HEAD
-## How to enable Hyper-V from the command line?
-=======
 ## How do I enable Hyper-V from the command line?
->>>>>>> f531e7d9
 
 1. Open a Command Prompt or Windows PowerShell
 
@@ -104,8 +92,12 @@
 The operation completed successfully.
 ```
 
-3. Restart your computer to finish enabling Hyper-V.
+## Restart 
 
+Restart your computer to finish enabling Hyper-V.
+
+
+## Start Hyper-V
 
 Hyper-V Manager should now be available in the applications menu.
 
