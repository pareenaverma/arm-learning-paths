--- conflicted
+++ resolved
@@ -22,12 +22,8 @@
 multitool_install_part: true    # Set to true if a sub-page of a multi-page article, else false
 layout: installtoolsall         # DO NOT MODIFY. Always true for tool install articles
 ---
-<<<<<<< HEAD
-## How to install and test Docker Desktop?
-=======
 
 ## How do I install and test Docker Desktop?
->>>>>>> f531e7d9
 
 All of the download files are available on the 
 [Docker Desktop product page](https://www.docker.com/products/docker-desktop/).
