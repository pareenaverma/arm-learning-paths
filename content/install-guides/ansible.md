--- conflicted
+++ resolved
@@ -23,11 +23,7 @@
 
 [General installation information](https://docs.ansible.com/ansible/latest/installation_guide/installation_distros.html) is available which covers all supported operating systems, but it doesn't talk about Arm-based hosts.
 
-<<<<<<< HEAD
-## What to consider before installing Ansible on an Arm machine?
-=======
 ## What should I do before I start installing the Ansible command line tools?
->>>>>>> f531e7d9
 
 This article provides a quick solution to install the Ansible command line tools, such as `ansible-playbook` for Ubuntu on Arm.
 
@@ -45,11 +41,7 @@
 
 If you see a different result, you are not using an Arm-based machine running 64-bit Linux.
 
-<<<<<<< HEAD
-## How to download and install Ansible for Ubuntu on Arm?
-=======
 ## How do I download and install Ansible for Ubuntu on Arm? 
->>>>>>> f531e7d9
 
 The easiest way to install the latest version of Ansible for Ubuntu on Arm is to use the PPA (Personal Package Archive).
 
