---
### Title the install tools article with the name of the tool to be installed
### Include vendor name where appropriate
title: Chromium

### Optional additional search terms (one per line) to assist in finding the article
additional_search_terms:
- browser
- chromium

### Estimated completion time in minutes (please use integer multiple of 5)
minutes_to_complete: 10

author_primary: Jason Andrews

### Link to official documentation
official_docs: https://www.chromium.org/Home/

weight: 4                       # Defines page ordering. Must be 1 for first (or only) page.
tool_install: false             # Set to true to be listed in main selection page, else false
multi_install: false            # Set to true if first page of multi-page article, else false
multitool_install_part: true    # Set to true if a sub-page of a multi-page article, else false
layout: installtoolsall         # DO NOT MODIFY. Always true for tool install articles
---

<<<<<<< HEAD
## How to install Chromium?
=======
## How do I install Chromium?
>>>>>>> f531e7d9

The Chromium browser runs on Windows on Arm as a native ARM64 application, and is available on Arm Linux distributions.

[The Chromium area of woolyss.com](https://chromium.woolyss.com/) provides Chromium downloads. 

{{% notice Note1%}}
Google API keys are missing from Chromium so you will not be able to sync information with your Google account.
{{% /notice %}}

<<<<<<< HEAD
### What are the steps to install Chromium on Arm Linux?
=======
### How do I install Chromium on Arm Linux?
>>>>>>> f531e7d9

The best way to install Chromium on Arm Linux is to use the package manager for your distribution. 

To install Chromium on Linux:

{{< tabpane code=true >}}
  {{< tab header="Ubuntu" language="bash">}}
sudo apt install chromium-browser -y
  {{< /tab >}}
  {{< tab header="Debian" language="bash">}}
sudo apt install chromium -y
  {{< /tab >}}
  {{< tab header="Fedora" language="bash">}}
sudo dnf install chromium -y
  {{< /tab >}}
{{< /tabpane >}}

Depending on your version of Ubuntu, Chromium may be installed as a snap from the [Canonical Snap Store](https://snapcraft.io/). 

### How do I install Chromium on Windows on Arm? 

Chromium is available as a native ARM64 application for Windows on Arm. 

1. Visit the [download section of woolyss.com](https://chromium.woolyss.com/#windows-on-arm) for the current releases. 

2. Click on **Installer** for the version you want to use.

3. Run the downloaded `mini_installer.exe`

The install is silent so you will not see anything, but Chromium will be installed. 

4. Find and start Chromium from the applications menu

{{% notice Note2%}}
Chromium on Windows on Arm does not update itself so you need to update manually to get new versions.
{{% /notice %}}

{{% notice Note3%}}
Certain types of videos don't play with Chromium. Video support is less than other browsers without DRM. 
{{% /notice %}}
<|MERGE_RESOLUTION|>--- conflicted
+++ resolved
@@ -23,11 +23,7 @@
 layout: installtoolsall         # DO NOT MODIFY. Always true for tool install articles
 ---
 
-<<<<<<< HEAD
-## How to install Chromium?
-=======
 ## How do I install Chromium?
->>>>>>> f531e7d9
 
 The Chromium browser runs on Windows on Arm as a native ARM64 application, and is available on Arm Linux distributions.
 
@@ -37,11 +33,7 @@
 Google API keys are missing from Chromium so you will not be able to sync information with your Google account.
 {{% /notice %}}
 
-<<<<<<< HEAD
-### What are the steps to install Chromium on Arm Linux?
-=======
 ### How do I install Chromium on Arm Linux?
->>>>>>> f531e7d9
 
 The best way to install Chromium on Arm Linux is to use the package manager for your distribution. 
 
