---
### Title the install tools article with the name of the tool to be installed
### Include vendor name where appropriate
title: Arm Performance Libraries

### Optional additional search terms (one per line) to assist in finding the article
additional_search_terms:
- ArmPL
- Neoverse
- SVE
- Neon
- HPC

### Estimated completion time in minutes (please use integer multiple of 5)
minutes_to_complete: 10

test_maintenance: true
test_images:
  - ubuntu:latest

### Link to official documentation
official_docs: https://developer.arm.com/documentation/101004
author: Pareena Verma

### PAGE SETUP
weight: 1                       # Defines page ordering. Must be 1 for first (or only) page.
tool_install: true              # Set to true to be listed in main selection page, else false
multi_install: false            # Set to true if first page of multi-page article, else false
multitool_install_part: false   # Set to true if a sub-page of a multi-page article, else false
layout: installtoolsall         # DO NOT MODIFY. Always true for tool install articles
---

[Arm Performance Libraries](https://developer.arm.com/downloads/-/arm-performance-libraries#documentation) provides developers with optimized math libraries for high performance computing applications on Arm Neoverse based hardware.

These libraries include highly optimized functions for BLAS, LAPACK, FFT, sparse linear algebra, random number generation, libamath and libastring.
These libraries are free to use and do not require a license.

Arm Performance Libraries are available for use on [Windows 11 on Arm](#windows), [macOS](#macos) (Apple Silicon), and [Linux](#linux) (AArch64) hosts.

## How do I install Arm Performance Libraries on Windows? {#windows}

On your Windows 11 Arm machine, go to the [Arm Performance Libraries download page](https://developer.arm.com/downloads/-/arm-performance-libraries).
Click on the Download Windows section and download the Windows Installer:
`arm-performance-libraries_<version>_Windows.msi`

Double click to open this file and start the Arm Performance Libraries Setup Wizard.

![win_wizard00 #left](/install-guides/_images/armpl_wizard00.png)

Read and accept the End-User License Agreement by clicking the checkbox 'I accept the terms of this License Agreement'.

![win_wizard01 #left](/install-guides/_images/armpl_wizard01.png)

Select a location for the installation on your system. The default is:

`C:\Program Files\Arm Performance Libraries`

![win_wizard02 #left](/install-guides/_images/armpl_wizard02.png)

Click 'Install' and then 'Finish' to complete the installation.

![win_wizard03 #left](/install-guides/_images/armpl_wizard03.png)

![win_wizard04 #left](/install-guides/_images/armpl_wizard04.png)

To install Arm Performance Libraries from a command prompt and automatically accept the End User License Agreement use:
```console
msiexec.exe /i arm-performance-libraries_<version>_Windows.msi /quiet ACCEPT_EULA=1
```

To install Arm Performance Libraries using the `winget` package manager and automatically accept the End User License Agreement use:
```console
winget install --accept-package-agreements Arm.ArmPerformanceLibraries
```

You can now start linking your application to the Arm Performance libraries on your Windows on Arm device. Follow the examples in the included `RELEASE_NOTES` file of your extracted installation directory to get started.

For more information refer to [Get started with Arm Performance Libraries](https://developer.arm.com/documentation/109361).


## How do I install Arm Performance Libraries on macOS? {#macos}

[Download](https://developer.arm.com/downloads/-/arm-performance-libraries) the appropriate package for your macOS distribution.

In a terminal, run the command shown below to download the macOS package:
```console
wget https://developer.arm.com/-/cdn-downloads/permalink/Arm-Performance-Libraries/Version_25.07/arm-performance-libraries_25.07_macOS.tgz
```

Use tar to extract the file:
```console
tar zxvf arm-performance-libraries_25.07_macOS.tgz
```

Output of above command:
```console
armpl_25.07_flang-20.dmg
```

Mount the disk image by running from a terminal:
```console
hdiutil attach armpl_25.07_flang-20.dmg
```

Now run the installation script as a superuser:

```console
/Volumes/armpl_25.07_flang-20_installer/armpl_25.07_flang-20_install.sh -y
```

Using this command you automatically accept the End User License Agreement and the packages are installed to the `/opt/arm` directory. If you want to change the installation directory location use the `--install_dir=` option with the script and provide the desired directory location.

To get started, compile and test the examples included in the `/opt/arm/<armpl_dir>/examples/`, or `<install_dir>/<armpl_dir>/examples/` directory, if you have installed to a different location than the default.

For more information refer to [Get started with Arm Performance Libraries](https://developer.arm.com/documentation/109362).


## How do I install Arm Performance Libraries on Linux? {#linux}

Arm Performance Libraries are supported on most Linux distributions like Ubuntu, RHEL, SLES and Amazon Linux on an `AArch64` host and compatible with various versions of GCC, LLVM, and NVHPC. The GCC compatible releases are built with GCC 14 and tested with GCC versions 7 to 14. The LLVM compatible releases are tested with LLVM 20.1. The NVHPC compatible releases are tested with NVHPC 25.5.

### How do I manually download and install Arm Performance Libraries on Linux?

[Download](https://developer.arm.com/downloads/-/arm-performance-libraries) the appropriate package for your Linux distribution. The deb based installers can be used on Ubuntu 20 and Ubuntu 22. The RPM based installers can be used on the following supported distributions:

- Amazon Linux 2, Amazon Linux 2023
- RHEL-8, RHEL-9
- SLES-15 Service Packs 5 and 6

The instructions shown below are for deb based installers for GCC users.

In a terminal, run the command shown below to download the Debian package:

```bash
wget https://developer.arm.com/-/cdn-downloads/permalink/Arm-Performance-Libraries/Version_25.07/arm-performance-libraries_25.07_deb_gcc.tar
```

Use `tar` to extract the file and then change directory:

```bash
tar xf arm-performance-libraries_25.07_deb_gcc.tar
```

Run the installation script as a super user:

```bash
sudo ./arm-performance-libraries_25.07_deb/arm-performance-libraries_25.07_deb.sh --accept
```

Using the `--accept` switch you automatically accept the End User License Agreement and the packages are installed to the `/opt/arm` directory.

If you want to change the installation directory location use the `--install-to` option with the script and provide the desired directory location.

<<<<<<< HEAD
### Download and installation using system packages
=======
## How do I download and install Arm Performance Libraries using system packages on Linux?
>>>>>>> cdbe86d9

Arm Performance Libraries are available to install using Linux system package managers. The instructions shown below are for the Ubuntu system package manager `apt` command.

Add the Arm Performance Libraries `apt` package repository to your system:

```bash
sudo apt update
. /etc/os-release
curl "https://developer.arm.com/packages/arm-toolchains:${NAME,,}-${VERSION_ID/%.*/}/${VERSION_CODENAME}/Release.key" | sudo tee /etc/apt/trusted.gpg.d/developer-arm-com.asc
echo "deb https://developer.arm.com/packages/arm-toolchains:${NAME,,}-${VERSION_ID/%.*/}/${VERSION_CODENAME}/ ./" | sudo tee /etc/apt/sources.list.d/developer-arm-com.list
sudo apt update
```

Download and install Arm Performance Libraries with:

```bash
sudo apt install arm-performance-libraries
```

### How do I set up the environment for Arm Performance Libraries on Linux?

Install environment modules on your machine:

```console
sudo apt install environment-modules
```

Set your bash environment to use modules:

```console
source /usr/share/modules/init/bash
```

Set the `MODULEPATH` environment variable to point to the location of the installed modulefiles for Arm Performance Libraries:

```console
export MODULEPATH=$MODULEPATH:/opt/arm/modulefiles
```

List the available modules:

```console
module avail
```

The output should be similar to:

```output
armpl/25.07_gcc
```

Load the appropriate module:

```console
module load armpl/25.07_gcc
```

You can now compile and test the examples included in the `/opt/arm/<armpl_dir>/examples/`, or `<install_dir>/<armpl_dir>/examples/` directory, if you have installed to a different location than the default.

For more information refer to [Get started with Arm Performance Libraries](https://developer.arm.com/documentation/102620).
<|MERGE_RESOLUTION|>--- conflicted
+++ resolved
@@ -151,11 +151,7 @@
 
 If you want to change the installation directory location use the `--install-to` option with the script and provide the desired directory location.
 
-<<<<<<< HEAD
-### Download and installation using system packages
-=======
-## How do I download and install Arm Performance Libraries using system packages on Linux?
->>>>>>> cdbe86d9
+### How do I download and install Arm Performance Libraries using system packages on Linux?
 
 Arm Performance Libraries are available to install using Linux system package managers. The instructions shown below are for the Ubuntu system package manager `apt` command.
 
