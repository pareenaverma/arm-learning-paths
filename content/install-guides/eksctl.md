---
additional_search_terms:
- kubernetes
- EKS
- AWS
- infrastructure
author_primary: Jason Andrews
layout: installtoolsall
minutes_to_complete: 5
multi_install: false
multitool_install_part: false
official_docs: https://docs.aws.amazon.com/eks/latest/userguide/eksctl.html
test_images:
- ubuntu:latest
test_link: null
test_maintenance: true
test_status:
- passed
title: AWS EKS CLI (eksctl)
tool_install: true
weight: 1
---

The Amazon EKS CLI, `eksctl`, is a command line tool to create and manage Kubernetes clusters in Amazon Kubernetes Service (EKS). It simplifies cluster creation and saves time compared to using the AWS console. For additional information refer to the [EKS CLI official documentation](https://eksctl.io/).

The EKS CLI is available for a variety of operating systems and Linux distributions and there are multiple ways to install it. It runs on both Arm Linux distributions and Windows on Arm.

<<<<<<< HEAD
## What to consider before installing eksctl on Arm Linux and Windows on Arm?
=======
## What should I do before installing eksctl on Arm Linux and Windows on Arm?
>>>>>>> f531e7d9

This install guide provides a quick solution to install `eksctl` on Arm Linux and Windows on Arm. 

1. Confirm you have an Arm machine

For Linux, confirm you are using an Arm machine by running:

```bash { target="ubuntu:latest" }
uname -m
```

The output should be:

```output
aarch64
```

If you see a different result, you are not using an Arm computer running 64-bit Linux.

For Windows, confirm the Arm architecture by typing "Settings" in the Windows search box. 

When the settings appear, click System on the left side and then About at the bottom.

In the Device specifications section look for "ARM-based processor" in the System type area. 

2. Install `kubectl`

Install the Kubernetes command-line tool, `kubectl`, using the [Kubectl install guide](/install-guides/kubectl/).

<<<<<<< HEAD
## How to download and install eksctl on Arm Linux?
=======
## How do I download and install eksctl on Arm Linux?
>>>>>>> f531e7d9

1. Download the `eksctl` package using `curl`: 

```bash { target="ubuntu:latest" }
curl -sLO "https://github.com/eksctl-io/eksctl/releases/latest/download/eksctl_Linux_arm64.tar.gz"
```

2. Install `eksctl` with: 

```bash { target="ubuntu:latest" }
tar -xzf eksctl_Linux_arm64.tar.gz -C /tmp && rm eksctl_Linux_arm64.tar.gz
sudo mv /tmp/eksctl /usr/local/bin
```

3. Confirm `eksctl` is installed:

```bash { target="ubuntu:latest" }
eksctl version
```

The output will be similar to:

```output
0.160.0
```

<<<<<<< HEAD
## How to download and install eksctl on Windows on Arm?
=======
## How do I download and install eksctl on Windows?
>>>>>>> f531e7d9

1. Use a browser to download the [EKS CLI latest release](https://github.com/eksctl-io/eksctl/releases/latest/download/eksctl_Windows_arm64.zip).

2. Unzip the downloaded file.

3. Confirm `eksctl.exe` is installed:

```console
eksctl.exe version
```

The output will be similar to:

```output
0.160.0
```

<<<<<<< HEAD
## How to Configure the AWS CLI?
=======
## How do I configure the AWS CLI?
>>>>>>> f531e7d9

`eksctl` relies on the AWS CLI being installed and configured. Use the [AWS CLI install guide](/install-guides/aws-cli/) to install the AWS CLI. The CLI provides the `aws` command.

You will also need to configure the AWS CLI using the `aws configure` or the `aws configure sso` command. There are multiple ways to configure the CLI, including environment variables, command-line options, and credentials files. Refer to the [Configure the AWS CLI](https://docs.aws.amazon.com/cli/latest/userguide/cli-chap-configure.html) for more details. 

<<<<<<< HEAD
## How to use eksctl to create a simple EKS cluster?
=======
## How do I use eksctl to create a simple EKS cluster?
>>>>>>> f531e7d9

With your AWS account configured, run `eksctl` to create a cluster with 2 nodes with AWS Graviton processors: 

```console
eksctl create cluster  \
--name cluster-1  \
--region us-east-1 \
--node-type t4g.small \
--nodes 2 \
--nodegroup-name node-group-1 
```

Use the AWS console to look at the resources associated with the cluster and monitor progress of cluster creation. 

When the cluster is created, use `kubectl` to get the status of the nodes in the cluster. 

```console
kubectl get nodes -o wide
```

The output is similar to:

```output
NAME                             STATUS   ROLES    AGE     VERSION                INTERNAL-IP      EXTERNAL-IP      OS-IMAGE         KERNEL-VERSION                   CONTAINER-RUNTIME
ip-192-168-38-144.ec2.internal   Ready    <none>   2m31s   v1.25.13-eks-43840fb   192.168.38.144   35.153.206.210   Amazon Linux 2   5.10.192-183.736.amzn2.aarch64   containerd://1.6.19
ip-192-168-4-142.ec2.internal    Ready    <none>   2m31s   v1.25.13-eks-43840fb   192.168.4.142    54.175.254.219   Amazon Linux 2   5.10.192-183.736.amzn2.aarch64   containerd://1.6.19
```

<<<<<<< HEAD
## How to use eksctl to delete cluster?
=======
## How do I use eksctl to delete the cluster?
>>>>>>> f531e7d9

To delete the resources associated with the cluster, run:

```console
eksctl delete cluster --region=us-east-1 --name=cluster-1
```

You can now use `eksctl` to create, manage, and delete more complex infrastructures.<|MERGE_RESOLUTION|>--- conflicted
+++ resolved
@@ -25,11 +25,7 @@
 
 The EKS CLI is available for a variety of operating systems and Linux distributions and there are multiple ways to install it. It runs on both Arm Linux distributions and Windows on Arm.
 
-<<<<<<< HEAD
-## What to consider before installing eksctl on Arm Linux and Windows on Arm?
-=======
 ## What should I do before installing eksctl on Arm Linux and Windows on Arm?
->>>>>>> f531e7d9
 
 This install guide provides a quick solution to install `eksctl` on Arm Linux and Windows on Arm. 
 
@@ -59,11 +55,7 @@
 
 Install the Kubernetes command-line tool, `kubectl`, using the [Kubectl install guide](/install-guides/kubectl/).
 
-<<<<<<< HEAD
-## How to download and install eksctl on Arm Linux?
-=======
 ## How do I download and install eksctl on Arm Linux?
->>>>>>> f531e7d9
 
 1. Download the `eksctl` package using `curl`: 
 
@@ -90,11 +82,7 @@
 0.160.0
 ```
 
-<<<<<<< HEAD
-## How to download and install eksctl on Windows on Arm?
-=======
 ## How do I download and install eksctl on Windows?
->>>>>>> f531e7d9
 
 1. Use a browser to download the [EKS CLI latest release](https://github.com/eksctl-io/eksctl/releases/latest/download/eksctl_Windows_arm64.zip).
 
@@ -112,21 +100,13 @@
 0.160.0
 ```
 
-<<<<<<< HEAD
-## How to Configure the AWS CLI?
-=======
 ## How do I configure the AWS CLI?
->>>>>>> f531e7d9
 
 `eksctl` relies on the AWS CLI being installed and configured. Use the [AWS CLI install guide](/install-guides/aws-cli/) to install the AWS CLI. The CLI provides the `aws` command.
 
 You will also need to configure the AWS CLI using the `aws configure` or the `aws configure sso` command. There are multiple ways to configure the CLI, including environment variables, command-line options, and credentials files. Refer to the [Configure the AWS CLI](https://docs.aws.amazon.com/cli/latest/userguide/cli-chap-configure.html) for more details. 
 
-<<<<<<< HEAD
-## How to use eksctl to create a simple EKS cluster?
-=======
 ## How do I use eksctl to create a simple EKS cluster?
->>>>>>> f531e7d9
 
 With your AWS account configured, run `eksctl` to create a cluster with 2 nodes with AWS Graviton processors: 
 
@@ -155,11 +135,7 @@
 ip-192-168-4-142.ec2.internal    Ready    <none>   2m31s   v1.25.13-eks-43840fb   192.168.4.142    54.175.254.219   Amazon Linux 2   5.10.192-183.736.amzn2.aarch64   containerd://1.6.19
 ```
 
-<<<<<<< HEAD
-## How to use eksctl to delete cluster?
-=======
 ## How do I use eksctl to delete the cluster?
->>>>>>> f531e7d9
 
 To delete the resources associated with the cluster, run:
 
