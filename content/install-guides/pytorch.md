---
additional_search_terms:
- Python
- PyTorch
- linux

layout: installtoolsall
minutes_to_complete: 15
author_primary: Jason Andrews
multi_install: false
multitool_install_part: false
official_docs: https://pytorch.org/docs/stable/index.html
test_images:
- ubuntu:latest
test_link: null
test_maintenance: true
test_status:
- passed
title: PyTorch
tool_install: true
weight: 1
---

[PyTorch](https://pytorch.org/) is a popular end-to-end machine learning framework for Python. It is used to build and deploy neural networks, especially around tasks such as computer vision and natural language processing (NLP).

Follow the instructions below to install and use PyTorch on Arm Linux.

{{% notice Note %}}
Anaconda provides another way to install PyTorch. See the [Anaconda install guide](/install-guides/anaconda/) to find out how to use PyTorch from Anaconda. The Anaconda version of PyTorch might be older than the version available using `pip`.
{{% /notice %}}

## Before you begin

Confirm that you are using an Arm Linux system by running:

```bash
uname -m
```

The output should be:

```output
aarch64
```

If you see a different result, then you are not using an Arm computer running 64-bit Linux.

<<<<<<< HEAD
PyTorch requires Python 3 and can be installed with `pip`.
=======
PyTorch requires Python 3, and this can be installed with `pip`. 
>>>>>>> 0bb626ae

For Ubuntu, run:

<<<<<<< HEAD
```bash
sudo apt install python-is-python3 python3-pip -y
=======
```console
sudo apt install python-is-python3 python3-pip python3-venv -y
>>>>>>> 0bb626ae
```

For Amazon Linux, run:

```console
sudo dnf install python-pip -y
alias python=python3
```

## Download and install PyTorch

It is recommended that you install PyTorch in your own Python virtual environment. Set up your virtual environment:

```bash 
python -m venv venv
source venv/bin/activate
```

 In your active virtual environment, install PyTorch:

```bash
<<<<<<< HEAD
sudo pip install torch torchvision torchaudio
=======
pip install torch torchvision torchaudio 
>>>>>>> 0bb626ae
```

## Get started

Test PyTorch:

Use a text editor to copy and paste the code below into a text file named `pytorch.py`:

```python { file_name="pytorch.py" }
import torch
print(torch.__version__)
x = torch.rand(5,3)
print(x)
exit()
```

Run the example code:

```bash
python pytorch.py
```

The expected output is similar to:

```output
2.5.1
tensor([[0.1334, 0.7932, 0.4396],
        [0.9409, 0.6977, 0.5904],
        [0.6951, 0.8543, 0.0748],
        [0.0293, 0.7626, 0.8668],
        [0.8832, 0.5077, 0.6830]])
```

To get more information about the build options for PyTorch, run:

```python
python -c "import torch; print(*torch.__config__.show().split(\"\n\"), sep=\"\n\")"
```

The output will be similar to:

```output
PyTorch built with:
  - GCC 10.2
  - C++ Version: 201703
  - Intel(R) MKL-DNN v3.5.3 (Git Hash 66f0cb9eb66affd2da3bf5f8d897376f04aae6af)
  - OpenMP 201511 (a.k.a. OpenMP 4.5)
  - LAPACK is enabled (usually provided by MKL)
  - NNPACK is enabled
  - CPU capability usage: NO AVX
<<<<<<< HEAD
  - Build settings: BLAS_INFO=open, BUILD_TYPE=Release, CXX_COMPILER=/opt/rh/devtoolset-10/root/usr/bin/c++, CXX_FLAGS= -D_GLIBCXX_USE_CXX11_ABI=0 -fabi-version=11 -fvisibility-inlines-hidden -DUSE_PTHREADPOOL -DNDEBUG -DUSE_KINETO -DLIBKINETO_NOCUPTI -DLIBKINETO_NOROCTRACER -DUSE_QNNPACK -DUSE_PYTORCH_QNNPACK -DUSE_XNNPACK -DSYMBOLICATE_MOBILE_DEBUG_HANDLE -O2 -fPIC -Wall -Wextra -Werror=return-type -Werror=non-virtual-dtor -Werror=bool-operation -Wnarrowing -Wno-missing-field-initializers -Wno-type-limits -Wno-array-bounds -Wno-unknown-pragmas -Wno-unused-parameter -Wno-unused-function -Wno-unused-result -Wno-strict-overflow -Wno-strict-aliasing -Wno-stringop-overflow -Wsuggest-override -Wno-psabi -Wno-error=pedantic -Wno-error=old-style-cast -Wno-missing-braces -fdiagnostics-color=always -faligned-new -Wno-unused-but-set-variable -Wno-maybe-uninitialized -fno-math-errno -fno-trapping-math -Werror=format -Wno-stringop-overflow, LAPACK_INFO=open, TORCH_VERSION=2.2.0, USE_CUDA=OFF, USE_CUDNN=OFF, USE_EIGEN_FOR_BLAS=ON, USE_EXCEPTION_PTR=1, USE_GFLAGS=OFF, USE_GLOG=OFF, USE_MKL=OFF, USE_MKLDNN=ON, USE_MPI=OFF, USE_NCCL=OFF, USE_NNPACK=ON, USE_OPENMP=ON, USE_ROCM=OFF, USE_ROCM_KERNEL_ASSERT=OFF,

```

The configuration output is an advanced option to check the tools and structure used to build PyTorch.
=======
  - Build settings: BLAS_INFO=open, BUILD_TYPE=Release, CXX_COMPILER=/opt/rh/devtoolset-10/root/usr/bin/c++, CXX_FLAGS=-ffunction-sections -fdata-sections -D_GLIBCXX_USE_CXX11_ABI=0 -fabi-version=11 -fvisibility-inlines-hidden -DUSE_PTHREADPOOL -DNDEBUG -DUSE_KINETO -DLIBKINETO_NOCUPTI -DLIBKINETO_NOROCTRACER -DLIBKINETO_NOXPUPTI=ON -DUSE_PYTORCH_QNNPACK -DUSE_XNNPACK -DSYMBOLICATE_MOBILE_DEBUG_HANDLE -O2 -fPIC -Wall -Wextra -Werror=return-type -Werror=non-virtual-dtor -Werror=bool-operation -Wnarrowing -Wno-missing-field-initializers -Wno-type-limits -Wno-array-bounds -Wno-unknown-pragmas -Wno-unused-parameter -Wno-strict-overflow -Wno-strict-aliasing -Wno-stringop-overflow -Wsuggest-override -Wno-psabi -Wno-error=old-style-cast -Wno-missing-braces -fdiagnostics-color=always -faligned-new -Wno-unused-but-set-variable -Wno-maybe-uninitialized -fno-math-errno -fno-trapping-math -Werror=format -Wno-stringop-overflow, LAPACK_INFO=open, TORCH_VERSION=2.5.1, USE_CUDA=OFF, USE_CUDNN=OFF, USE_CUSPARSELT=OFF, USE_EXCEPTION_PTR=1, USE_GFLAGS=OFF, USE_GLOG=OFF, USE_GLOO=ON, USE_MKLDNN=ON, USE_MPI=OFF, USE_NCCL=OFF, USE_NNPACK=ON, USE_OPENMP=ON, USE_ROCM=OFF, USE_ROCM_KERNEL_ASSERT=OFF,
```
The configuration output is an advanced option to check the tools and structure used to build PyTorch. 
>>>>>>> 0bb626ae

## BFloat16 floating-point number format

Recent Arm processors support the BFloat16 (BF16) number format in PyTorch. For example, AWS Graviton3 processors support BFloat16.

To check if your system includes BFloat16, use the `lscpu` command:

```console
lscpu | grep bf16
```

If the `Flags` are printed, you have a processor with BFloat16.

```output
Flags: fp asimd evtstrm aes pmull sha1 sha2 crc32 atomics fphp asimdhp cpuid asimdrdm jscvt fcma lrcpc dcpop sha3 sm3 sm4 asimddp sha512 sve asimdfhm dit uscat ilrcpc flagm ssbs paca pacg dcpodp svei8mm svebf16 i8mm bf16 dgh rng
```

If the result is blank, you do not have a processor with BFloat16.

<<<<<<< HEAD
BFloat16 provides improved performance and smaller memory footprint with the same dynamic range. You may see a slight drop in model inference accuracy with BFloat16, but the impact is acceptable for the majority of applications.
=======
BFloat16 provides improved performance and smaller memory footprint with the same dynamic range. You might experience a drop in model inference accuracy with BFloat16, but the impact is acceptable for the majority of applications. 
>>>>>>> 0bb626ae

You can use an environment variable to enable BFloat16:

```console
export DNNL_DEFAULT_FPMATH_MODE=BF16
```

## LRU cache capacity

LRU cache capacity is used to avoid redundant primitive creation latency overhead.

This caching feature increases memory usage. If needed, you can lower the value to reduce memory usage.

You should tune the capacity to an optimal value for your use case.

Use an environment variable to set the value. The recommended starting value is:

```console
export LRU_CACHE_CAPACITY=1024
```

## Transparent huge pages

<<<<<<< HEAD
Transparent huge pages (THP) provide an alternative method of utilizing huge pages for virtual memory. Enabling THP may result in improved performance because it reduces the overhead of Translation Lookaside Buffer (TLB) lookups by using a larger virtual memory page size.
=======
Transparent huge pages (THP) provide an alternative method of utilizing huge pages for virtual memory. Enabling THP might result in improved performance because it reduces the overhead of Translation Lookaside Buffer (TLB) lookups by using a larger virtual memory page size. 
>>>>>>> 0bb626ae

To check if THP is available on your system, run:

```bash
cat /sys/kernel/mm/transparent_hugepage/enabled
```

The setting in brackets is your current setting.

The most common output, `madvise`, is shown below:

```output
always [madvise] never
```

If the setting is `never`, you can change to `madvise` by running:

```bash
echo madvise | sudo tee /sys/kernel/mm/transparent_hugepage/enabled
```

With `madvise` you can use an environment variable to check performance with and without THP.

To enable THP for PyTorch:

```console
export THP_MEM_ALLOC_ENABLE=1
```

## Profiling example

To profile a [Vision Transformer (ViT) model](https://huggingface.co/google/vit-base-patch16-224), first download the transformers and datasets libraries:

```
pip install transformers datasets
``` 

Use a text editor to save the code below as `profile-vit.py`:

```python { file_name="profile.py" }
import torch
from transformers import ViTFeatureExtractor, ViTForImageClassification
from datasets import load_dataset
from PIL import Image
from torch.profiler import profile, record_function, ProfilerActivity

# Load the feature extractor and the model
model_name = 'google/vit-base-patch16-224'
feature_extractor = ViTFeatureExtractor.from_pretrained(model_name)
model = ViTForImageClassification.from_pretrained(model_name)

# Load an example image
dataset = load_dataset("huggingface/cats-image",trust_remote_code=True)
image = dataset["test"]["image"][0]

# Preprocess the image
inputs = feature_extractor(images=image, return_tensors="pt")

# Perform the inference and profile it
with profile(activities=[ProfilerActivity.CPU]) as prof:
        with record_function("mymodel_inference"):
            for _ in range(10):
              with torch.no_grad():
                outputs = model(**inputs)

# Print the predicted class
predicted_class_idx = outputs.logits.argmax(-1).item()
print(f'Predicted class: {model.config.id2label[predicted_class_idx]}') # Should be Predicted class: Egyptian cat

# Print the profile
print(prof.key_averages().table(sort_by="self_cpu_time_total"))
```

Run the example and check the performance information printed:

<<<<<<< HEAD
```bash
python profile.py
=======
```console
python ./profile-vit.py
>>>>>>> 0bb626ae
```

The output will be similar to:

```output
Predicted class: Egyptian cat
-----------------------------------------------------  ------------  ------------  ------------  ------------  ------------  ------------
                                                 Name    Self CPU %      Self CPU   CPU total %     CPU total  CPU time avg    # of Calls
-----------------------------------------------------  ------------  ------------  ------------  ------------  ------------  ------------
                                          aten::addmm        72.23%     568.371ms        74.41%     585.512ms     802.072us           730
    aten::_scaled_dot_product_flash_attention_for_cpu         9.14%      71.904ms         9.55%      75.156ms     626.296us           120
                                    mymodel_inference         7.62%      59.982ms       100.00%     786.880ms     786.880ms             1
                                          aten::copy_         2.02%      15.868ms         2.02%      15.868ms      21.444us           740
                                           aten::gelu         1.75%      13.789ms         1.75%      13.789ms     114.906us           120
                             aten::mkldnn_convolution         1.11%       8.753ms         1.24%       9.748ms     974.775us            10
                                            aten::add         1.05%       8.225ms         1.05%       8.225ms      32.899us           250
                                         aten::linear         1.03%       8.135ms        76.77%     604.078ms     827.505us           730
                              aten::native_layer_norm         0.90%       7.103ms         1.13%       8.862ms      35.449us           250
                                           aten::view         0.89%       7.002ms         0.89%       7.002ms       2.882us          2430
                                     aten::as_strided         0.36%       2.836ms         0.36%       2.836ms       1.039us          2730
                                      aten::transpose         0.27%       2.088ms         0.49%       3.849ms       2.636us          1460
                                              aten::t         0.26%       2.028ms         0.56%       4.403ms       6.032us           730
                                          aten::empty         0.24%       1.900ms         0.24%       1.900ms       1.667us          1140
                                        aten::permute         0.21%       1.630ms         0.28%       2.178ms       4.537us           480
                   aten::scaled_dot_product_attention         0.15%       1.158ms         9.70%      76.313ms     635.943us           120
                                         aten::expand         0.14%       1.086ms         0.20%       1.567ms       2.118us           740
                                     aten::layer_norm         0.12%     919.655us         1.24%       9.782ms      39.127us           250
                                        aten::reshape         0.10%     779.594us         0.28%       2.168ms       3.012us           720
                                  aten::empty_strided         0.10%     764.348us         0.10%     764.348us       6.370us           120
                                            aten::cat         0.07%     522.874us         0.08%     667.299us      66.730us            10
                                     aten::empty_like         0.06%     481.816us         0.16%       1.268ms       9.752us           130
                                   aten::resolve_conj         0.06%     444.346us         0.06%     444.346us       0.304us          1460
                                        aten::dropout         0.03%     210.185us         0.03%     210.185us       0.841us           250
                                          aten::slice         0.02%     183.588us         0.03%     223.618us       5.590us            40
                                   aten::_convolution         0.02%     142.170us         1.26%       9.890ms     988.992us            10
                                    aten::convolution         0.01%     101.953us         1.27%       9.992ms     999.187us            10
                                    aten::as_strided_         0.01%      87.084us         0.01%      87.084us       8.708us            10
                                         aten::narrow         0.01%      85.382us         0.02%     144.425us       7.221us            20
                                         aten::select         0.01%      78.064us         0.01%      84.743us       8.474us            10
                                         aten::conv2d         0.01%      59.841us         1.28%      10.052ms       1.005ms            10
                                        aten::flatten         0.01%      57.181us         0.01%     110.388us      11.039us            10
                                          aten::clone         0.01%      53.829us         0.10%     774.429us      77.443us            10
                                     aten::contiguous         0.00%      36.610us         0.10%     811.039us      81.104us            10
                                        aten::resize_         0.00%      14.708us         0.00%      14.708us       1.471us            10
-----------------------------------------------------  ------------  ------------  ------------  ------------  ------------  ------------
Self CPU time total: 786.880ms
```

<<<<<<< HEAD
Experiment with the 2 environment variables for BFloat16 and THP and observe the performance differences.
=======
Experiment with the two environment variables for BFloat16 and THP and observe the performance differences. 
>>>>>>> 0bb626ae

You can set each variable and run the test again and observe the new profile data and run time.

## Profiling example with dynamic quantization

You can improve the performance of model inference with the `torch.nn.Linear` layer using dynamic quantization. This technique converts weights to 8-bit integers before inference and dynamically quantizes activations during inference, without the requirement for fine-tuning. However, it might impact the accuracy of your model.

Use a text editor to save the code below as `profile-vit-dq.py`:
```python
import torch
from transformers import ViTFeatureExtractor, ViTForImageClassification
from datasets import load_dataset
from PIL import Image
from torch.profiler import profile, record_function, ProfilerActivity

# Load the feature extractor and the model
model_name = 'google/vit-base-patch16-224'
feature_extractor = ViTFeatureExtractor.from_pretrained(model_name)
model = ViTForImageClassification.from_pretrained(model_name)

# Load an example image
dataset = load_dataset("huggingface/cats-image",trust_remote_code=True)
image = dataset["test"]["image"][0]

# Preprocess the image
inputs = feature_extractor(images=image, return_tensors="pt")

# Dynamically quantize the linear layers of the model
quantized_model = torch.ao.quantization.quantize_dynamic(model,{torch.nn.Linear},dtype=torch.qint8)

# Perform the inference and profile it
with profile(activities=[ProfilerActivity.CPU]) as prof:
        with record_function("mymodel_inference"):
            for _ in range(10):
              with torch.no_grad():
                outputs = quantized_model(**inputs)

# Print the predicted class
predicted_class_idx = outputs.logits.argmax(-1).item()
print(f'Predicted class: {model.config.id2label[predicted_class_idx]}') # Should be Predicted class: Egyptian cat

# Print the profile
print(prof.key_averages().table(sort_by="self_cpu_time_total"))
```

Run the example and check the performance information printed:

```console
python ./profile-vit-dq.py
```

The output will be similar to:

```output
-----------------------------------------------------  ------------  ------------  ------------  ------------  ------------  ------------
                                                 Name    Self CPU %      Self CPU   CPU total %     CPU total  CPU time avg    # of Calls
-----------------------------------------------------  ------------  ------------  ------------  ------------  ------------  ------------
                            quantized::linear_dynamic        48.94%     310.055ms        62.53%     396.145ms     542.664us           730
                                    mymodel_inference        17.86%     113.146ms       100.00%     633.541ms     633.541ms             1
    aten::_scaled_dot_product_flash_attention_for_cpu        11.38%      72.074ms        11.91%      75.484ms     629.034us           120
                                        aten::aminmax        11.36%      71.957ms        11.47%      72.689ms      99.574us           730
                                           aten::gelu         2.37%      15.007ms         2.37%      15.007ms     125.062us           120
                                            aten::add         1.36%       8.594ms         1.36%       8.594ms      34.376us           250
                                           aten::view         1.29%       8.156ms         1.29%       8.156ms       3.356us          2430
                             aten::mkldnn_convolution         1.17%       7.436ms         1.35%       8.531ms     853.089us            10
                              aten::native_layer_norm         1.06%       6.737ms         1.35%       8.525ms      34.098us           250
                                          aten::empty         0.58%       3.682ms         0.58%       3.682ms       1.969us          1870
                                        aten::reshape         0.37%       2.334ms         1.35%       8.550ms       5.937us          1440
                                           aten::item         0.30%       1.915ms         0.46%       2.939ms       2.013us          1460
                                        aten::permute         0.30%       1.891ms         0.44%       2.814ms       5.863us           480
                                     aten::as_strided         0.27%       1.709ms         0.27%       1.709ms       1.346us          1270
                   aten::scaled_dot_product_attention         0.18%       1.121ms        12.09%      76.605ms     638.373us           120
                                      aten::transpose         0.17%       1.049ms         0.28%       1.776ms       2.432us           730
                            aten::_local_scalar_dense         0.16%       1.024ms         0.16%       1.024ms       0.701us          1460
                                     aten::layer_norm         0.14%     865.667us         1.48%       9.390ms      37.561us           250
                                  aten::empty_strided         0.13%     811.964us         0.13%     811.964us       6.766us           120
                                          aten::copy_         0.12%     757.890us         0.12%     757.890us      75.789us            10
                                          aten::fill_         0.12%     731.780us         0.12%     731.780us       0.501us          1460
                                            aten::cat         0.08%     517.355us         0.11%     666.830us      66.683us            10
                                     aten::empty_like         0.08%     479.161us         0.21%       1.316ms      10.122us           130
                                             aten::to         0.05%     296.406us         0.05%     296.406us       0.406us           730
                                        aten::dropout         0.05%     290.613us         0.05%     290.613us       1.162us           250
                                          aten::slice         0.03%     166.971us         0.03%     211.308us       5.283us            40
                                   aten::_convolution         0.02%     135.499us         1.37%       8.666ms     866.639us            10
                                         aten::narrow         0.01%      92.295us         0.02%     149.475us       7.474us            20
                                    aten::convolution         0.01%      88.323us         1.38%       8.755ms     875.471us            10
                                    aten::as_strided_         0.01%      85.516us         0.01%      85.516us       8.552us            10
                                         aten::select         0.01%      80.835us         0.01%      87.621us       8.762us            10
                                         aten::expand         0.01%      60.005us         0.01%      68.156us       6.816us            10
                                         aten::conv2d         0.01%      59.163us         1.39%       8.814ms     881.388us            10
                                          aten::clone         0.01%      50.346us         0.14%     856.423us      85.642us            10
                                        aten::flatten         0.01%      40.956us         0.01%      94.727us       9.473us            10
                                     aten::contiguous         0.00%      27.603us         0.14%     884.026us      88.403us            10
                                        aten::resize_         0.00%      14.615us         0.00%      14.615us       1.462us            10
-----------------------------------------------------  ------------  ------------  ------------  ------------  ------------  ------------
Self CPU time total: 633.541ms
```

You should see the `quantized::linear_dynamic` layer being profiled. You can see the improvement in the model inference performance using dynamic quantization. 

You are now ready to use PyTorch on Arm Linux.

Continue learning by exploring the many [machine learning articles and examples using PyTorch](https://pytorch.org/tutorials/).<|MERGE_RESOLUTION|>--- conflicted
+++ resolved
@@ -45,21 +45,13 @@
 
 If you see a different result, then you are not using an Arm computer running 64-bit Linux.
 
-<<<<<<< HEAD
-PyTorch requires Python 3 and can be installed with `pip`.
-=======
+
 PyTorch requires Python 3, and this can be installed with `pip`. 
->>>>>>> 0bb626ae
 
 For Ubuntu, run:
 
-<<<<<<< HEAD
-```bash
-sudo apt install python-is-python3 python3-pip -y
-=======
-```console
+```bash
 sudo apt install python-is-python3 python3-pip python3-venv -y
->>>>>>> 0bb626ae
 ```
 
 For Amazon Linux, run:
@@ -81,11 +73,7 @@
  In your active virtual environment, install PyTorch:
 
 ```bash
-<<<<<<< HEAD
 sudo pip install torch torchvision torchaudio
-=======
-pip install torch torchvision torchaudio 
->>>>>>> 0bb626ae
 ```
 
 ## Get started
@@ -136,17 +124,10 @@
   - LAPACK is enabled (usually provided by MKL)
   - NNPACK is enabled
   - CPU capability usage: NO AVX
-<<<<<<< HEAD
-  - Build settings: BLAS_INFO=open, BUILD_TYPE=Release, CXX_COMPILER=/opt/rh/devtoolset-10/root/usr/bin/c++, CXX_FLAGS= -D_GLIBCXX_USE_CXX11_ABI=0 -fabi-version=11 -fvisibility-inlines-hidden -DUSE_PTHREADPOOL -DNDEBUG -DUSE_KINETO -DLIBKINETO_NOCUPTI -DLIBKINETO_NOROCTRACER -DUSE_QNNPACK -DUSE_PYTORCH_QNNPACK -DUSE_XNNPACK -DSYMBOLICATE_MOBILE_DEBUG_HANDLE -O2 -fPIC -Wall -Wextra -Werror=return-type -Werror=non-virtual-dtor -Werror=bool-operation -Wnarrowing -Wno-missing-field-initializers -Wno-type-limits -Wno-array-bounds -Wno-unknown-pragmas -Wno-unused-parameter -Wno-unused-function -Wno-unused-result -Wno-strict-overflow -Wno-strict-aliasing -Wno-stringop-overflow -Wsuggest-override -Wno-psabi -Wno-error=pedantic -Wno-error=old-style-cast -Wno-missing-braces -fdiagnostics-color=always -faligned-new -Wno-unused-but-set-variable -Wno-maybe-uninitialized -fno-math-errno -fno-trapping-math -Werror=format -Wno-stringop-overflow, LAPACK_INFO=open, TORCH_VERSION=2.2.0, USE_CUDA=OFF, USE_CUDNN=OFF, USE_EIGEN_FOR_BLAS=ON, USE_EXCEPTION_PTR=1, USE_GFLAGS=OFF, USE_GLOG=OFF, USE_MKL=OFF, USE_MKLDNN=ON, USE_MPI=OFF, USE_NCCL=OFF, USE_NNPACK=ON, USE_OPENMP=ON, USE_ROCM=OFF, USE_ROCM_KERNEL_ASSERT=OFF,
-
-```
-
-The configuration output is an advanced option to check the tools and structure used to build PyTorch.
-=======
+
   - Build settings: BLAS_INFO=open, BUILD_TYPE=Release, CXX_COMPILER=/opt/rh/devtoolset-10/root/usr/bin/c++, CXX_FLAGS=-ffunction-sections -fdata-sections -D_GLIBCXX_USE_CXX11_ABI=0 -fabi-version=11 -fvisibility-inlines-hidden -DUSE_PTHREADPOOL -DNDEBUG -DUSE_KINETO -DLIBKINETO_NOCUPTI -DLIBKINETO_NOROCTRACER -DLIBKINETO_NOXPUPTI=ON -DUSE_PYTORCH_QNNPACK -DUSE_XNNPACK -DSYMBOLICATE_MOBILE_DEBUG_HANDLE -O2 -fPIC -Wall -Wextra -Werror=return-type -Werror=non-virtual-dtor -Werror=bool-operation -Wnarrowing -Wno-missing-field-initializers -Wno-type-limits -Wno-array-bounds -Wno-unknown-pragmas -Wno-unused-parameter -Wno-strict-overflow -Wno-strict-aliasing -Wno-stringop-overflow -Wsuggest-override -Wno-psabi -Wno-error=old-style-cast -Wno-missing-braces -fdiagnostics-color=always -faligned-new -Wno-unused-but-set-variable -Wno-maybe-uninitialized -fno-math-errno -fno-trapping-math -Werror=format -Wno-stringop-overflow, LAPACK_INFO=open, TORCH_VERSION=2.5.1, USE_CUDA=OFF, USE_CUDNN=OFF, USE_CUSPARSELT=OFF, USE_EXCEPTION_PTR=1, USE_GFLAGS=OFF, USE_GLOG=OFF, USE_GLOO=ON, USE_MKLDNN=ON, USE_MPI=OFF, USE_NCCL=OFF, USE_NNPACK=ON, USE_OPENMP=ON, USE_ROCM=OFF, USE_ROCM_KERNEL_ASSERT=OFF,
 ```
 The configuration output is an advanced option to check the tools and structure used to build PyTorch. 
->>>>>>> 0bb626ae
 
 ## BFloat16 floating-point number format
 
@@ -166,11 +147,7 @@
 
 If the result is blank, you do not have a processor with BFloat16.
 
-<<<<<<< HEAD
-BFloat16 provides improved performance and smaller memory footprint with the same dynamic range. You may see a slight drop in model inference accuracy with BFloat16, but the impact is acceptable for the majority of applications.
-=======
 BFloat16 provides improved performance and smaller memory footprint with the same dynamic range. You might experience a drop in model inference accuracy with BFloat16, but the impact is acceptable for the majority of applications. 
->>>>>>> 0bb626ae
 
 You can use an environment variable to enable BFloat16:
 
@@ -194,11 +171,7 @@
 
 ## Transparent huge pages
 
-<<<<<<< HEAD
-Transparent huge pages (THP) provide an alternative method of utilizing huge pages for virtual memory. Enabling THP may result in improved performance because it reduces the overhead of Translation Lookaside Buffer (TLB) lookups by using a larger virtual memory page size.
-=======
 Transparent huge pages (THP) provide an alternative method of utilizing huge pages for virtual memory. Enabling THP might result in improved performance because it reduces the overhead of Translation Lookaside Buffer (TLB) lookups by using a larger virtual memory page size. 
->>>>>>> 0bb626ae
 
 To check if THP is available on your system, run:
 
@@ -274,13 +247,8 @@
 
 Run the example and check the performance information printed:
 
-<<<<<<< HEAD
-```bash
-python profile.py
-=======
-```console
+```bash
 python ./profile-vit.py
->>>>>>> 0bb626ae
 ```
 
 The output will be similar to:
@@ -329,11 +297,8 @@
 Self CPU time total: 786.880ms
 ```
 
-<<<<<<< HEAD
-Experiment with the 2 environment variables for BFloat16 and THP and observe the performance differences.
-=======
+
 Experiment with the two environment variables for BFloat16 and THP and observe the performance differences. 
->>>>>>> 0bb626ae
 
 You can set each variable and run the test again and observe the new profile data and run time.
 
