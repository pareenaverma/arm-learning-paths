--- conflicted
+++ resolved
@@ -13,32 +13,19 @@
 multitool_install_part: false   # Set to true if a sub-page of a multi-page article, else false
 layout: installtoolsall         # DO NOT MODIFY. Always true for tool install articles
 ---
-<<<<<<< HEAD
-=======
 
 ## What should I consider to determine the correct GCC flavor?
 
 There are multiple flavors of [GCC, the GNU Compiler Collection](https://gcc.gnu.org/), for the Arm architecture, and for different use cases. To determine which flavor you need, consider the variables below:
->>>>>>> f531e7d9
-
-## What should be considered to determine the correct GCC flavor?
-There are multiple flavors of [GCC, the GNU Compiler Collection](https://gcc.gnu.org/), for the Arm architecture, and for different use cases. To determine which flavor you need, consider the variables below:
 
 - Target environment where you want the compiled software to run: bare metal or real time operating system (RTOS), Linux kernel and applications, Android applications, or Windows applications.
+
 - Host machine, where you will do the compiling: Windows, Linux, or macOS
+
 - Architecture of the host machine: x86 or Arm
 
 This section provides installation instructions for GCC targeting the Arm architecture. Navigate to the section of interest.
 
-<<<<<<< HEAD
-### How to Use GCC as a Native Compiler on Arm Linux?
-Use this option to install GCC using the Linux package manager and build applications on an Arm Linux system. 
-
-### How to Use GCC as a Cross-Compiler?
-Use this option to install GCC using the Linux package manager and build bare metal applications by cross compiling them for the Arm architecture from an x86 or Arm Linux host machine. Also, use this option to install and compile Linux applications from an x86 host for an Arm target. 
-
-### How to Use GCC from the Arm GNU Toolchain?
-=======
 ## How do I use GCC as a native compiler on Arm Linux?
 Use this option to install GCC using the Linux package manager and build applications on an Arm Linux system. 
 
@@ -46,5 +33,4 @@
 Use this option to install GCC using the Linux package manager and build bare metal applications by cross compiling them for the Arm architecture from an x86 or Arm Linux host machine. Also, use this option to install and compile Linux applications from an x86 host for an Arm target. 
 
 ## How do I use GCC from the Arm GNU Toolchain?
->>>>>>> f531e7d9
 Use this option to download an install a version of GCC produced by Arm. It is available from the Arm Developer website and works on Linux, Windows, and macOS host machines. It supports bare-metal and Linux targets. 