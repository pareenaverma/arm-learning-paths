---
additional_search_terms:
- Python
- TensorFlow
- PyTorch
- linux

layout: installtoolsall
minutes_to_complete: 15
author_primary: Jason Andrews
multi_install: false
multitool_install_part: false
official_docs: https://docs.anaconda.com/
test_images:
- ubuntu:latest
test_link: null
test_maintenance: true
test_status:
- passed
title: Anaconda
tool_install: true
weight: 1
---

[Anaconda Distribution](https://www.anaconda.com/products/distribution) is a popular open-source Python distribution. 

It includes access to a repository with over 8,000 open-source data science and machine learning packages.

The `conda` command can be used to quickly install and use Python packages. 

Follow the instructions below to complete an Anaconda Distribution download and install it on an Arm server.

<<<<<<< HEAD
## What to consider before starting the Anaconda installation?
=======
## What should I do before installing Anaconda?
>>>>>>> f531e7d9

Confirm you are using an Arm machine by running:

```bash
uname -m
```

The output should be:

```output
aarch64
```

If you see a different result, you are not using an Arm computer running 64-bit Linux.

The installer requires some desktop related libraries. The dependencies can be met by installing a desktop environment. 

For Ubuntu/Debian, run the command:

```console
sudo apt install xfce4 -y
```

For Amazon Linux, run the command:

```console
sudo amazon-linux-extras install mate-desktop1.x
```

<<<<<<< HEAD
## How can I download the latest Anaconda Distribution? 
=======
## How do I download the latest Anaconda distribution? 
>>>>>>> f531e7d9

To download the latest Anaconda distribution, run:

```bash
curl -O https://repo.anaconda.com/archive/Anaconda3-2023.09-0-Linux-aarch64.sh
```

Depending on the version, the downloaded filename will be of the form `Anaconda3-20XX.YY-Linux-x86_64.sh` where the `XX` and `YY` values represent the year and month of the latest release.

<<<<<<< HEAD
## What are the steps to install the downloaded Anaconda Distribution?
=======
## What are the steps to install the downloaded Anaconda distribution?
>>>>>>> f531e7d9

Run the downloaded install script.

The default installation directory is `$HOME/anaconda3`. Change the installation directory as needed using the `-p` option to the install script.

If you wish to review the license terms before accepting, remove `-b`.

```bash
sh ./Anaconda3-2023.09-0-Linux-aarch64.sh -b
```

The install takes a couple of minutes to complete.

The batch installation will not set up the shell. 

To set up the shell, run:

```bash
eval "$($HOME/anaconda3/bin/conda shell.bash hook)"
```

## How do I get started with Anaconda after installation?

Test Anaconda Distribution by running simple TensorFlow and PyTorch examples.

### TensorFlow

Create a new conda environment named tf, install TensorFlow, and activate the new environment.

```console
conda create -n tf tensorflow -y
```

Activate the environment.

```console
conda activate tf
```

The shell prompt will now show the tf environment.

```output
(tf) ubuntu@ip-10-0-0-251:~$
```

Run a simple check to make sure TensorFlow is working.

Using a text editor copy and paste the code below into a text file named `tf.py`

```console
import tensorflow as tf
print(tf.__version__)
print(tf.reduce_sum(tf.random.normal([1000,1000])))
exit()
```

Run the example code:

```console
python ./tf.py
```

The expected output format is below. Your version may be slightly different. 

```output
2.12.0
tf.Tensor(342.34387, shape=(), dtype=float32)
```

### PyTorch

Create a new conda environment named torch, install PyTorch, and activate the new environment.

```console
conda create -n torch pytorch -y
```

```console
conda activate torch
```

Using a text editor copy and paste the code below into a text file named `pytorch.py`

```console
import torch
print(torch.__version__)
x = torch.rand(5,3)
print(x)
exit()
```

Run the example code:

```console
python ./pytorch.py
```

The expected output is similar to:

```output
2.1.0
tensor([[0.9287, 0.5931, 0.0239],
        [0.3402, 0.9447, 0.8897],
        [0.3161, 0.3749, 0.6848],
        [0.8091, 0.6998, 0.7517],
        [0.2873, 0.0549, 0.2914]])
```


You are ready to use Anaconda Distribution. 

Explore the many machine learning articles and examples using TensorFlow and PyTorch.<|MERGE_RESOLUTION|>--- conflicted
+++ resolved
@@ -28,13 +28,9 @@
 
 The `conda` command can be used to quickly install and use Python packages. 
 
-Follow the instructions below to complete an Anaconda Distribution download and install it on an Arm server.
+Follow the instructions below to install and use Anaconda Distribution on an Arm server.
 
-<<<<<<< HEAD
-## What to consider before starting the Anaconda installation?
-=======
 ## What should I do before installing Anaconda?
->>>>>>> f531e7d9
 
 Confirm you are using an Arm machine by running:
 
@@ -64,11 +60,7 @@
 sudo amazon-linux-extras install mate-desktop1.x
 ```
 
-<<<<<<< HEAD
-## How can I download the latest Anaconda Distribution? 
-=======
 ## How do I download the latest Anaconda distribution? 
->>>>>>> f531e7d9
 
 To download the latest Anaconda distribution, run:
 
@@ -78,11 +70,7 @@
 
 Depending on the version, the downloaded filename will be of the form `Anaconda3-20XX.YY-Linux-x86_64.sh` where the `XX` and `YY` values represent the year and month of the latest release.
 
-<<<<<<< HEAD
-## What are the steps to install the downloaded Anaconda Distribution?
-=======
 ## What are the steps to install the downloaded Anaconda distribution?
->>>>>>> f531e7d9
 
 Run the downloaded install script.
 
