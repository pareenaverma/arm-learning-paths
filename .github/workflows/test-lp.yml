--- conflicted
+++ resolved
@@ -14,11 +14,7 @@
           hugo
       - name: Get all changed markdown files
         id: changed-markdown-files
-<<<<<<< HEAD
         uses: tj-actions/changed-files@v46
-=======
-        uses: step-security/changed-files@v45
->>>>>>> 1b46ebc6
         with:
           files: |
              **.md
