--- conflicted
+++ resolved
@@ -151,7 +151,6 @@
       readable_title: PyTorch
       tests_and_status:
       - ubuntu:latest: passed
-<<<<<<< HEAD
     rust:
       readable_title: Rust for Linux Applications
       tests_and_status:
@@ -172,16 +171,13 @@
       readable_title: Sysbox
       tests_and_status:
       - ubuntu:latest: passed
-=======
     swift:
       readable_title: Swift
       tests_and_status: []
->>>>>>> 0bb626ae
     terraform:
       readable_title: Terraform
       tests_and_status:
       - ubuntu:latest: passed
-<<<<<<< HEAD
     topdown-tool:
       readable_title: Telemetry Solution (Topdown Methodology)
       tests_and_status:
@@ -190,9 +186,7 @@
       readable_title: VNC on Arm Linux
       tests_and_status:
       - ubuntu:latest: passed
-=======
   iot: {}
->>>>>>> 0bb626ae
   laptops-and-desktops: {}
   mobile-graphics-and-gaming: {}
   servers-and-cloud-computing:
