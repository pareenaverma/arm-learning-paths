--- conflicted
+++ resolved
@@ -1,9 +1,5 @@
 summary:
-<<<<<<< HEAD
-  content_total: 374
-=======
   content_total: 380
->>>>>>> 789fcd68
   content_with_all_tests_passing: 0
   content_with_tests_enabled: 61
 sw_categories:
