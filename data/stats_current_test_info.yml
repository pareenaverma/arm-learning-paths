--- conflicted
+++ resolved
@@ -1,9 +1,5 @@
 summary:
-<<<<<<< HEAD
-  content_total: 231
-=======
   content_total: 235
->>>>>>> 0f1103fa
   content_with_all_tests_passing: 31
   content_with_tests_enabled: 32
 sw_categories:
