--- conflicted
+++ resolved
@@ -1,13 +1,7 @@
 summary:
-<<<<<<< HEAD
-  content_total: 153
-  content_with_all_tests_passing: 31
-  content_with_tests_enabled: 31
-=======
   content_total: 178
   content_with_all_tests_passing: 32
   content_with_tests_enabled: 32
->>>>>>> 95ac1a3e
 sw_categories:
   cross-platform:
     intrinsics:
