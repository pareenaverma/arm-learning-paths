- a_date: '2023-05-15'
  content:
    cross-platform: 7
    embedded-systems: 11
    install-guides: 59
    laptops-and-desktops: 7
    microcontrollers: 18
    servers-and-cloud-computing: 36
    smartphones-and-mobile: 3
    total: 141
  contributions:
    external: 1
    internal: 140
  github_engagement:
    num_forks: 30
    num_prs: 4
  individual_authors:
    brenda-strech: 1
    christopher-seidl: 2
    florent-lebeau: 5
    gabriel-peterson: 1
    jason-andrews: 66
    julio-suarez: 2
    kasper-mecklenburg: 1
    liliya-wu: 1
    michael-hall: 1
    pareena-verma: 27
    ronan-synnott: 34
  issues:
    avg_close_time_hrs: 0
    num_issues: 4
    percent_closed_vs_total: 0.0
- a_date: '2023-05-15'
  content:
    cross-platform: 7
    embedded-systems: 11
    install-guides: 59
    laptops-and-desktops: 8
    microcontrollers: 18
    servers-and-cloud-computing: 36
    smartphones-and-mobile: 3
    total: 142
  contributions:
    external: 1
    internal: 141
  github_engagement:
    num_forks: 30
    num_prs: 2
  individual_authors:
    brenda-strech: 1
    christopher-seidl: 2
    florent-lebeau: 5
    gabriel-peterson: 1
    jason-andrews: 69
    julio-suarez: 2
    kasper-mecklenburg: 1
    liliya-wu: 1
    michael-hall: 1
    pareena-verma: 27
    ronan-synnott: 32
  issues:
    avg_close_time_hrs: 0
    num_issues: 2
    percent_closed_vs_total: 0.0
- a_date: '2023-06-01'
  content:
    cross-platform: 7
    embedded-systems: 11
    install-guides: 60
    laptops-and-desktops: 9
    microcontrollers: 19
    servers-and-cloud-computing: 36
    smartphones-and-mobile: 3
    total: 145
  contributions:
    external: 1
    internal: 144
  github_engagement:
    num_forks: 30
    num_prs: 3
  individual_authors:
    brenda-strech: 1
    christopher-seidl: 2
    florent-lebeau: 5
    gabriel-peterson: 1
    jason-andrews: 71
    julio-suarez: 2
    kasper-mecklenburg: 1
    liliya-wu: 1
    michael-hall: 1
    pareena-verma: 28
    ronan-synnott: 32
  issues:
    avg_close_time_hrs: 0
    num_issues: 3
    percent_closed_vs_total: 0.0
- a_date: '2023-06-05'
  content:
    cross-platform: 7
    embedded-systems: 11
    install-guides: 60
    laptops-and-desktops: 9
    microcontrollers: 19
    servers-and-cloud-computing: 36
    smartphones-and-mobile: 3
    total: 145
  contributions:
    external: 1
    internal: 144
  github_engagement:
    num_forks: 30
    num_prs: 3
  individual_authors:
    brenda-strech: 1
    christopher-seidl: 2
    florent-lebeau: 5
    gabriel-peterson: 1
    jason-andrews: 71
    julio-suarez: 2
    kasper-mecklenburg: 1
    liliya-wu: 1
    michael-hall: 1
    pareena-verma: 28
    ronan-synnott: 32
  issues:
    avg_close_time_hrs: 0
    num_issues: 3
    percent_closed_vs_total: 0.0
- a_date: '2023-06-12'
  content:
    cross-platform: 7
    embedded-systems: 11
    install-guides: 61
    laptops-and-desktops: 9
    microcontrollers: 19
    servers-and-cloud-computing: 36
    smartphones-and-mobile: 5
    total: 148
  contributions:
    external: 1
    internal: 147
  github_engagement:
    num_forks: 30
    num_prs: 5
  individual_authors:
    brenda-strech: 1
    christopher-seidl: 2
    florent-lebeau: 5
    gabriel-peterson: 1
    jason-andrews: 73
    julio-suarez: 2
    kasper-mecklenburg: 1
    liliya-wu: 1
    michael-hall: 1
    pareena-verma: 29
    ronan-synnott: 32
  issues:
    avg_close_time_hrs: 0
    num_issues: 5
    percent_closed_vs_total: 0.0
- a_date: '2023-06-19'
  content:
    cross-platform: 7
    embedded-systems: 11
    install-guides: 61
    laptops-and-desktops: 9
    microcontrollers: 19
    servers-and-cloud-computing: 36
    smartphones-and-mobile: 5
    total: 148
  contributions:
    external: 1
    internal: 147
  github_engagement:
    num_forks: 30
    num_prs: 2
  individual_authors:
    brenda-strech: 1
    christopher-seidl: 2
    florent-lebeau: 5
    gabriel-peterson: 1
    jason-andrews: 73
    julio-suarez: 2
    kasper-mecklenburg: 1
    liliya-wu: 1
    michael-hall: 1
    pareena-verma: 29
    ronan-synnott: 32
  issues:
    avg_close_time_hrs: 0
    num_issues: 2
    percent_closed_vs_total: 0.0
- a_date: '2023-06-28'
  content:
    cross-platform: 7
    embedded-systems: 11
    install-guides: 62
    laptops-and-desktops: 9
    microcontrollers: 19
    servers-and-cloud-computing: 36
    smartphones-and-mobile: 6
    total: 150
  contributions:
    external: 1
    internal: 149
  github_engagement:
    num_forks: 30
    num_prs: 3
  individual_authors:
    brenda-strech: 1
    christopher-seidl: 2
    florent-lebeau: 5
    gabriel-peterson: 2
    jason-andrews: 71
    julio-suarez: 2
    kasper-mecklenburg: 1
    liliya-wu: 1
    mathias-brossard: 1
    michael-hall: 1
    pareena-verma: 29
    ronan-synnott: 34
  issues:
    avg_close_time_hrs: 0
    num_issues: 3
    percent_closed_vs_total: 0.0
- a_date: '2023-07-03'
  content:
    cross-platform: 7
    embedded-systems: 11
    install-guides: 63
    laptops-and-desktops: 9
    microcontrollers: 19
    servers-and-cloud-computing: 36
    smartphones-and-mobile: 6
    total: 151
  contributions:
    external: 1
    internal: 149
  github_engagement:
    num_forks: 30
    num_prs: 4
  individual_authors:
    brenda-strech: 1
    christopher-seidl: 2
    daniel-gubay: 1
    florent-lebeau: 5
    gabriel-peterson: 2
    jason-andrews: 71
    julio-suarez: 2
    kasper-mecklenburg: 1
    liliya-wu: 1
    mathias-brossard: 1
    michael-hall: 1
    pareena-verma: 29
    ronan-synnott: 34
  issues:
    avg_close_time_hrs: 0
    num_issues: 4
    percent_closed_vs_total: 0.0
- a_date: '2023-07-10'
  content:
    cross-platform: 7
    embedded-systems: 14
    install-guides: 63
    laptops-and-desktops: 9
    microcontrollers: 19
    servers-and-cloud-computing: 36
    smartphones-and-mobile: 6
    total: 154
  contributions:
    external: 1
    internal: 152
  github_engagement:
    num_forks: 30
    num_prs: 3
  individual_authors:
    brenda-strech: 1
    christopher-seidl: 2
    daniel-gubay: 1
    florent-lebeau: 5
    gabriel-peterson: 3
    jason-andrews: 71
    julio-suarez: 2
    kasper-mecklenburg: 1
    liliya-wu: 1
    mathias-brossard: 1
    michael-hall: 3
    pareena-verma: 29
    ronan-synnott: 34
  issues:
    avg_close_time_hrs: 0
    num_issues: 3
    percent_closed_vs_total: 0.0
- a_date: '2023-07-17'
  content:
    cross-platform: 7
    embedded-systems: 14
    install-guides: 63
    laptops-and-desktops: 9
    microcontrollers: 20
    servers-and-cloud-computing: 37
    smartphones-and-mobile: 6
    total: 156
  contributions:
    external: 1
    internal: 154
  github_engagement:
    num_forks: 30
    num_prs: 3
  individual_authors:
    brenda-strech: 1
    christopher-seidl: 3
    daniel-gubay: 1
    florent-lebeau: 5
    gabriel-peterson: 3
    jason-andrews: 72
    julio-suarez: 2
    kasper-mecklenburg: 1
    liliya-wu: 1
    mathias-brossard: 1
    michael-hall: 3
    pareena-verma: 29
    ronan-synnott: 34
  issues:
    avg_close_time_hrs: 0
    num_issues: 3
    percent_closed_vs_total: 0.0
- a_date: '2023-07-24'
  content:
    cross-platform: 7
    embedded-systems: 14
    install-guides: 63
    laptops-and-desktops: 9
    microcontrollers: 21
    servers-and-cloud-computing: 38
    smartphones-and-mobile: 6
    total: 158
  contributions:
    external: 1
    internal: 156
  github_engagement:
    num_forks: 30
    num_prs: 3
  individual_authors:
    brenda-strech: 1
    christopher-seidl: 4
    daniel-gubay: 1
    florent-lebeau: 5
    gabriel-peterson: 3
    jason-andrews: 72
    julio-suarez: 3
    kasper-mecklenburg: 1
    liliya-wu: 1
    mathias-brossard: 1
    michael-hall: 3
    pareena-verma: 29
    ronan-synnott: 34
  issues:
    avg_close_time_hrs: 0
    num_issues: 3
    percent_closed_vs_total: 0.0
- a_date: '2023-07-31'
  content:
    cross-platform: 7
    embedded-systems: 14
    install-guides: 64
    laptops-and-desktops: 9
    microcontrollers: 21
    servers-and-cloud-computing: 38
    smartphones-and-mobile: 6
    total: 159
  contributions:
    external: 1
    internal: 157
  github_engagement:
    num_forks: 30
    num_prs: 2
  individual_authors:
    brenda-strech: 1
    christopher-seidl: 4
    daniel-gubay: 1
    florent-lebeau: 5
    gabriel-peterson: 3
    jason-andrews: 72
    julio-suarez: 3
    kasper-mecklenburg: 1
    liliya-wu: 1
    mathias-brossard: 1
    michael-hall: 3
    pareena-verma: 29
    ronan-synnott: 35
  issues:
    avg_close_time_hrs: 0
    num_issues: 2
    percent_closed_vs_total: 0.0
- a_date: '2023-08-07'
  content:
    cross-platform: 7
    embedded-systems: 14
    install-guides: 64
    laptops-and-desktops: 9
    microcontrollers: 21
    servers-and-cloud-computing: 38
    smartphones-and-mobile: 7
    total: 160
  contributions:
    external: 1
    internal: 158
  github_engagement:
    num_forks: 30
    num_prs: 4
  individual_authors:
    brenda-strech: 1
    christopher-seidl: 4
    daniel-gubay: 1
    florent-lebeau: 5
    gabriel-peterson: 3
    jason-andrews: 72
    julie-gaskin: 1
    julio-suarez: 3
    kasper-mecklenburg: 1
    liliya-wu: 1
    mathias-brossard: 1
    michael-hall: 3
    pareena-verma: 29
    ronan-synnott: 35
  issues:
    avg_close_time_hrs: 0
    num_issues: 4
    percent_closed_vs_total: 0.0
- a_date: '2023-08-14'
  content:
    cross-platform: 7
    embedded-systems: 14
    install-guides: 67
    laptops-and-desktops: 9
    microcontrollers: 21
    servers-and-cloud-computing: 39
    smartphones-and-mobile: 7
    total: 164
  contributions:
    external: 1
    internal: 162
  github_engagement:
    num_forks: 30
    num_prs: 4
  individual_authors:
    brenda-strech: 1
    christopher-seidl: 4
    daniel-gubay: 1
    florent-lebeau: 5
    gabriel-peterson: 3
    jason-andrews: 73
    julie-gaskin: 1
    julio-suarez: 4
    kasper-mecklenburg: 1
    liliya-wu: 1
    mathias-brossard: 1
    michael-hall: 3
    pareena-verma: 29
    ronan-synnott: 37
  issues:
    avg_close_time_hrs: 0
    num_issues: 4
    percent_closed_vs_total: 0.0
- a_date: '2023-08-21'
  content:
    cross-platform: 7
    embedded-systems: 14
    install-guides: 67
    laptops-and-desktops: 9
    microcontrollers: 21
    servers-and-cloud-computing: 39
    smartphones-and-mobile: 7
    total: 164
  contributions:
    external: 1
    internal: 162
  github_engagement:
    num_forks: 30
    num_prs: 5
  individual_authors:
    brenda-strech: 1
    christopher-seidl: 4
    daniel-gubay: 1
    florent-lebeau: 5
    gabriel-peterson: 3
    jason-andrews: 73
    julie-gaskin: 1
    julio-suarez: 4
    kasper-mecklenburg: 1
    liliya-wu: 1
    mathias-brossard: 1
    michael-hall: 3
    pareena-verma: 28
    ronan-synnott: 38
  issues:
    avg_close_time_hrs: 0
    num_issues: 5
    percent_closed_vs_total: 0.0
- a_date: '2023-08-28'
  content:
    cross-platform: 7
    embedded-systems: 14
    install-guides: 69
    laptops-and-desktops: 9
    microcontrollers: 21
    servers-and-cloud-computing: 41
    smartphones-and-mobile: 7
    total: 168
  contributions:
    external: 2
    internal: 165
  github_engagement:
    num_forks: 30
    num_prs: 3
  individual_authors:
    brenda-strech: 1
    christopher-seidl: 4
    daniel-gubay: 1
    florent-lebeau: 5
    "fr\xE9d\xE9ric--lefred--descamps": 1
    gabriel-peterson: 3
    jason-andrews: 73
    julie-gaskin: 1
    julio-suarez: 4
    kasper-mecklenburg: 1
    liliya-wu: 1
    mathias-brossard: 1
    michael-hall: 3
    pareena-verma: 29
    pranay-bakre: 1
    ronan-synnott: 39
  issues:
    avg_close_time_hrs: 0
    num_issues: 3
    percent_closed_vs_total: 0.0
- a_date: '2023-09-04'
  content:
    cross-platform: 7
    embedded-systems: 14
    install-guides: 70
    laptops-and-desktops: 9
    microcontrollers: 21
    servers-and-cloud-computing: 42
    smartphones-and-mobile: 7
    total: 170
  contributions:
    external: 2
    internal: 167
  github_engagement:
    num_forks: 30
    num_prs: 4
  individual_authors:
    brenda-strech: 1
    christopher-seidl: 4
    daniel-gubay: 1
    elham-harirpoush: 2
    florent-lebeau: 5
    "fr\xE9d\xE9ric--lefred--descamps": 1
    gabriel-peterson: 3
    jason-andrews: 73
    julie-gaskin: 1
    julio-suarez: 4
    kasper-mecklenburg: 1
    liliya-wu: 1
    mathias-brossard: 1
    michael-hall: 3
    pareena-verma: 29
    pranay-bakre: 1
    ronan-synnott: 39
  issues:
    avg_close_time_hrs: 0
    num_issues: 4
    percent_closed_vs_total: 0.0
- a_date: '2023-09-11'
  content:
    cross-platform: 7
    embedded-systems: 14
    install-guides: 70
    laptops-and-desktops: 9
    microcontrollers: 21
    servers-and-cloud-computing: 43
    smartphones-and-mobile: 7
    total: 171
  contributions:
    external: 3
    internal: 167
  github_engagement:
    num_forks: 30
    num_prs: 6
  individual_authors:
    brenda-strech: 1
    christopher-seidl: 4
    daniel-gubay: 1
    elham-harirpoush: 2
    florent-lebeau: 5
    "fr\xE9d\xE9ric--lefred--descamps": 2
    gabriel-peterson: 3
    jason-andrews: 73
    julie-gaskin: 1
    julio-suarez: 4
    kasper-mecklenburg: 1
    liliya-wu: 1
    mathias-brossard: 1
    michael-hall: 3
    pareena-verma: 29
    pranay-bakre: 1
    ronan-synnott: 39
  issues:
    avg_close_time_hrs: 0
    num_issues: 6
    percent_closed_vs_total: 0.0
- a_date: '2023-09-18'
  content:
    cross-platform: 7
    embedded-systems: 14
    install-guides: 70
    laptops-and-desktops: 9
    microcontrollers: 21
    servers-and-cloud-computing: 45
    smartphones-and-mobile: 6
    total: 172
  contributions:
    external: 3
    internal: 168
  github_engagement:
    num_forks: 30
    num_prs: 3
  individual_authors:
    brenda-strech: 1
    christopher-seidl: 4
    daniel-gubay: 1
    elham-harirpoush: 2
    florent-lebeau: 5
    "fr\xE9d\xE9ric--lefred--descamps": 2
    gabriel-peterson: 3
    jason-andrews: 72
    julie-gaskin: 1
    julio-suarez: 5
    kasper-mecklenburg: 1
    kristof-beyls: 1
    liliya-wu: 1
    mathias-brossard: 1
    michael-hall: 3
    pareena-verma: 29
    pranay-bakre: 1
    ronan-synnott: 39
  issues:
    avg_close_time_hrs: 0
    num_issues: 3
    percent_closed_vs_total: 0.0
- a_date: '2023-09-25'
  content:
    cross-platform: 7
    embedded-systems: 14
    install-guides: 70
    laptops-and-desktops: 9
    microcontrollers: 21
    servers-and-cloud-computing: 45
    smartphones-and-mobile: 6
    total: 172
  contributions:
    external: 3
    internal: 168
  github_engagement:
    num_forks: 30
    num_prs: 6
  individual_authors:
    brenda-strech: 1
    christopher-seidl: 4
    daniel-gubay: 1
    elham-harirpoush: 2
    florent-lebeau: 5
    "fr\xE9d\xE9ric--lefred--descamps": 2
    gabriel-peterson: 3
    jason-andrews: 72
    julie-gaskin: 1
    julio-suarez: 5
    kasper-mecklenburg: 1
    kristof-beyls: 1
    liliya-wu: 1
    mathias-brossard: 1
    michael-hall: 3
    pareena-verma: 29
    pranay-bakre: 1
    ronan-synnott: 39
  issues:
    avg_close_time_hrs: 0
    num_issues: 6
    percent_closed_vs_total: 0.0
- a_date: '2023-10-02'
  content:
    cross-platform: 7
    embedded-systems: 14
    install-guides: 70
    laptops-and-desktops: 9
    microcontrollers: 22
    servers-and-cloud-computing: 45
    smartphones-and-mobile: 8
    total: 175
  contributions:
    external: 3
    internal: 170
  github_engagement:
    num_forks: 30
    num_prs: 5
  individual_authors:
    ben-clark,-ported-to-learning-path-by-dominique-louis-of-visualsilicon: 1
    brenda-strech: 1
    christopher-seidl: 4
    daniel-gubay: 1
    elham-harirpoush: 2
    florent-lebeau: 5
    "fr\xE9d\xE9ric--lefred--descamps": 2
    gabriel-peterson: 3
    jason-andrews: 73
    julie-gaskin: 1
    julio-suarez: 5
    kasper-mecklenburg: 1
    kristof-beyls: 1
    liliya-wu: 1
    mathias-brossard: 1
    michael-hall: 3
    pareena-verma: 29
    pranay-bakre: 1
    ronan-synnott: 39
    uma-ramalingam: 1
  issues:
    avg_close_time_hrs: 0
    num_issues: 5
    percent_closed_vs_total: 0.0
- a_date: '2023-10-09'
  content:
    cross-platform: 7
    embedded-systems: 14
    install-guides: 73
    laptops-and-desktops: 9
    microcontrollers: 22
    servers-and-cloud-computing: 45
    smartphones-and-mobile: 7
    total: 177
  contributions:
    external: 3
    internal: 173
  github_engagement:
    num_forks: 30
    num_prs: 7
  individual_authors:
    brenda-strech: 1
    christopher-seidl: 4
    daniel-gubay: 1
    elham-harirpoush: 2
    florent-lebeau: 5
    "fr\xE9d\xE9ric--lefred--descamps": 2
    gabriel-peterson: 3
    jason-andrews: 76
    julie-gaskin: 1
    julio-suarez: 5
    kasper-mecklenburg: 1
    kristof-beyls: 1
    liliya-wu: 1
    mathias-brossard: 1
    michael-hall: 3
    pareena-verma: 29
    pranay-bakre: 1
    ronan-synnott: 39
    uma-ramalingam: 1
  issues:
    avg_close_time_hrs: 0
    num_issues: 8
    percent_closed_vs_total: 0.0
- a_date: '2023-10-16'
  content:
    cross-platform: 7
    embedded-systems: 14
    install-guides: 73
    laptops-and-desktops: 9
    microcontrollers: 22
    servers-and-cloud-computing: 46
    smartphones-and-mobile: 7
    total: 178
  contributions:
    external: 3
    internal: 174
  github_engagement:
    num_forks: 30
    num_prs: 8
  individual_authors:
    brenda-strech: 1
    christopher-seidl: 4
    daniel-gubay: 1
    elham-harirpoush: 2
    florent-lebeau: 5
    "fr\xE9d\xE9ric--lefred--descamps": 2
    gabriel-peterson: 3
    jason-andrews: 77
    julie-gaskin: 1
    julio-suarez: 5
    kasper-mecklenburg: 1
    kristof-beyls: 1
    liliya-wu: 1
    mathias-brossard: 1
    michael-hall: 3
    pareena-verma: 29
    pranay-bakre: 1
    ronan-synnott: 39
    uma-ramalingam: 1
  issues:
    avg_close_time_hrs: 0
    num_issues: 8
    percent_closed_vs_total: 0.0
- a_date: '2023-10-23'
  content:
    cross-platform: 7
    embedded-systems: 14
    install-guides: 73
    laptops-and-desktops: 9
    microcontrollers: 22
    servers-and-cloud-computing: 47
    smartphones-and-mobile: 7
    total: 179
  contributions:
    external: 3
    internal: 174
  github_engagement:
    num_forks: 30
    num_prs: 6
  individual_authors:
    brenda-strech: 1
    christopher-seidl: 4
    daniel-gubay: 1
    dawid-borycki: 1
    elham-harirpoush: 2
    florent-lebeau: 5
    "fr\xE9d\xE9ric--lefred--descamps": 2
    gabriel-peterson: 3
    jason-andrews: 77
    julie-gaskin: 1
    julio-suarez: 5
    kasper-mecklenburg: 1
    kristof-beyls: 1
    liliya-wu: 1
    mathias-brossard: 1
    michael-hall: 3
    pareena-verma: 29
    pranay-bakre: 1
    ronan-synnott: 39
    uma-ramalingam: 1
  issues:
    avg_close_time_hrs: 0
    num_issues: 7
    percent_closed_vs_total: 0.0
- a_date: '2023-10-30'
  content:
    cross-platform: 7
    embedded-systems: 14
    install-guides: 73
    laptops-and-desktops: 9
    microcontrollers: 22
    servers-and-cloud-computing: 47
    smartphones-and-mobile: 7
    total: 179
  contributions:
    external: 3
    internal: 174
  github_engagement:
    num_forks: 30
    num_prs: 6
  individual_authors:
    brenda-strech: 1
    christopher-seidl: 4
    daniel-gubay: 1
    dawid-borycki: 1
    elham-harirpoush: 2
    florent-lebeau: 5
    "fr\xE9d\xE9ric--lefred--descamps": 2
    gabriel-peterson: 3
    jason-andrews: 77
    julie-gaskin: 1
    julio-suarez: 5
    kasper-mecklenburg: 1
    kristof-beyls: 1
    liliya-wu: 1
    mathias-brossard: 1
    michael-hall: 3
    pareena-verma: 29
    pranay-bakre: 1
    ronan-synnott: 39
    uma-ramalingam: 1
  issues:
    avg_close_time_hrs: 0
    num_issues: 7
    percent_closed_vs_total: 0.0
- a_date: '2023-11-06'
  content:
    cross-platform: 7
    embedded-systems: 15
    install-guides: 73
    laptops-and-desktops: 10
    microcontrollers: 22
    servers-and-cloud-computing: 47
    smartphones-and-mobile: 7
    total: 181
  contributions:
    external: 3
    internal: 174
  github_engagement:
    num_forks: 30
    num_prs: 8
  individual_authors:
    brenda-strech: 1
    christopher-seidl: 4
    daniel-gubay: 1
    david-spickett: 1
    dawid-borycki: 1
    elham-harirpoush: 2
    florent-lebeau: 5
    "fr\xE9d\xE9ric--lefred--descamps": 2
    gabriel-peterson: 3
    jason-andrews: 77
    julie-gaskin: 1
    julio-suarez: 5
    kasper-mecklenburg: 1
    konstantinos-margaritis,-vectorcamp: 1
    kristof-beyls: 1
    liliya-wu: 1
    mathias-brossard: 1
    michael-hall: 3
    pareena-verma: 29
    pranay-bakre: 1
    ronan-synnott: 39
    uma-ramalingam: 1
  issues:
    avg_close_time_hrs: 0
    num_issues: 10
    percent_closed_vs_total: 0.0
- a_date: '2023-11-13'
  content:
    cross-platform: 9
    embedded-systems: 14
    install-guides: 73
    laptops-and-desktops: 9
    microcontrollers: 22
    servers-and-cloud-computing: 48
    smartphones-and-mobile: 7
    total: 182
  contributions:
    external: 3
    internal: 176
  github_engagement:
    num_forks: 30
    num_prs: 9
  individual_authors:
    brenda-strech: 1
    christopher-seidl: 4
    daniel-gubay: 1
    david-spickett: 1
    dawid-borycki: 1
    elham-harirpoush: 2
    florent-lebeau: 5
    "fr\xE9d\xE9ric--lefred--descamps": 2
    gabriel-peterson: 3
    jason-andrews: 77
    julie-gaskin: 1
    julio-suarez: 5
    kasper-mecklenburg: 1
    konstantinos-margaritis,-vectorcamp: 1
    kristof-beyls: 1
    liliya-wu: 1
    mathias-brossard: 1
    michael-hall: 3
    pareena-verma: 29
    pranay-bakre: 2
    ronan-synnott: 39
    uma-ramalingam: 1
  issues:
    avg_close_time_hrs: 0
    num_issues: 10
    percent_closed_vs_total: 0.0
- a_date: '2023-11-20'
  content:
    cross-platform: 11
    embedded-systems: 14
    install-guides: 73
    laptops-and-desktops: 9
    microcontrollers: 22
    servers-and-cloud-computing: 50
    smartphones-and-mobile: 7
    total: 186
  contributions:
    external: 5
    internal: 179
  github_engagement:
    num_forks: 30
    num_prs: 8
  individual_authors:
    brenda-strech: 1
    christopher-seidl: 4
    daniel-gubay: 1
    david-spickett: 1
    dawid-borycki: 1
    diego-russo: 1
    elham-harirpoush: 2
    florent-lebeau: 5
    "fr\xE9d\xE9ric--lefred--descamps": 2
    gabriel-peterson: 3
    jason-andrews: 77
    julie-gaskin: 1
    julio-suarez: 5
    kasper-mecklenburg: 1
    konstantinos-margaritis: 2
    kristof-beyls: 1
    liliya-wu: 1
    mathias-brossard: 1
    michael-hall: 3
    pareena-verma: 30
    pranay-bakre: 2
    ronan-synnott: 40
    uma-ramalingam: 1
  issues:
    avg_close_time_hrs: 0
    num_issues: 9
    percent_closed_vs_total: 0.0
- a_date: '2023-11-27'
  content:
    cross-platform: 11
    embedded-systems: 14
    install-guides: 73
    laptops-and-desktops: 10
    microcontrollers: 22
    servers-and-cloud-computing: 52
    smartphones-and-mobile: 7
    total: 189
  contributions:
    external: 5
    internal: 181
  github_engagement:
    num_forks: 30
    num_prs: 8
  individual_authors:
    brenda-strech: 1
    christopher-seidl: 4
    daniel-gubay: 1
    david-spickett: 1
    dawid-borycki: 1
    diego-russo: 2
    elham-harirpoush: 2
    florent-lebeau: 5
    "fr\xE9d\xE9ric--lefred--descamps": 2
    gabriel-peterson: 3
    jason-andrews: 78
    julie-gaskin: 1
    julio-suarez: 5
    kasper-mecklenburg: 1
    konstantinos-margaritis: 2
    kristof-beyls: 1
    liliya-wu: 1
    mathias-brossard: 1
    michael-hall: 3
    pareena-verma: 30
    pranay-bakre: 2
    przemyslaw-wirkus: 1
    ronan-synnott: 40
    uma-ramalingam: 1
  issues:
    avg_close_time_hrs: 0
    num_issues: 9
    percent_closed_vs_total: 0.0
- a_date: '2023-12-04'
  content:
    cross-platform: 11
    embedded-systems: 14
    install-guides: 73
    laptops-and-desktops: 10
    microcontrollers: 22
    servers-and-cloud-computing: 52
    smartphones-and-mobile: 7
    total: 189
  contributions:
    external: 5
    internal: 181
  github_engagement:
    num_forks: 30
    num_prs: 10
  individual_authors:
    brenda-strech: 1
    christopher-seidl: 4
    daniel-gubay: 1
    david-spickett: 1
    dawid-borycki: 1
    diego-russo: 1
    diego-russo-and-leandro-nunes: 1
    elham-harirpoush: 2
    florent-lebeau: 5
    "fr\xE9d\xE9ric--lefred--descamps": 2
    gabriel-peterson: 3
    jason-andrews: 77
    jonathan-davies: 1
    julie-gaskin: 1
    julio-suarez: 5
    kasper-mecklenburg: 1
    konstantinos-margaritis: 2
    kristof-beyls: 1
    liliya-wu: 1
    mathias-brossard: 1
    michael-hall: 3
    pareena-verma: 30
    pranay-bakre: 2
    przemyslaw-wirkus: 1
    ronan-synnott: 40
    uma-ramalingam: 1
  issues:
    avg_close_time_hrs: 0
    num_issues: 12
    percent_closed_vs_total: 0.0
- a_date: '2023-12-11'
  content:
    cross-platform: 11
    embedded-systems: 14
    install-guides: 73
    laptops-and-desktops: 11
    microcontrollers: 24
    servers-and-cloud-computing: 58
    smartphones-and-mobile: 7
    total: 198
  contributions:
    external: 5
    internal: 184
  github_engagement:
    num_forks: 30
    num_prs: 10
  individual_authors:
    bolt-liu: 1
    brenda-strech: 1
    christopher-seidl: 6
    daniel-gubay: 1
    david-spickett: 1
    dawid-borycki: 5
    diego-russo: 1
    diego-russo-and-leandro-nunes: 1
    elham-harirpoush: 2
    florent-lebeau: 5
    "fr\xE9d\xE9ric--lefred--descamps": 2
    gabriel-peterson: 3
    jason-andrews: 77
    jonathan-davies: 2
    julie-gaskin: 1
    julio-suarez: 5
    kasper-mecklenburg: 1
    konstantinos-margaritis: 2
    kristof-beyls: 1
    liliya-wu: 1
    mathias-brossard: 1
    michael-hall: 3
    pareena-verma: 30
    pranay-bakre: 2
    przemyslaw-wirkus: 1
    ronan-synnott: 40
    uma-ramalingam: 1
    ying-yu: 1
  issues:
    avg_close_time_hrs: 0
    num_issues: 12
    percent_closed_vs_total: 0.0
- a_date: '2023-12-18'
  content:
    cross-platform: 11
    embedded-systems: 15
    install-guides: 74
    laptops-and-desktops: 11
    microcontrollers: 24
    servers-and-cloud-computing: 58
    smartphones-and-mobile: 7
    total: 200
  contributions:
    external: 10
    internal: 186
  github_engagement:
    num_forks: 30
    num_prs: 14
  individual_authors:
    bolt-liu: 1
    brenda-strech: 1
    christopher-seidl: 6
    daniel-gubay: 1
    david-spickett: 1
    dawid-borycki: 5
    diego-russo: 1
    diego-russo-and-leandro-nunes: 1
    elham-harirpoush: 2
    florent-lebeau: 5
    "fr\xE9d\xE9ric--lefred--descamps": 2
    gabriel-peterson: 4
    jason-andrews: 78
    jonathan-davies: 2
    julie-gaskin: 1
    julio-suarez: 5
    kasper-mecklenburg: 1
    konstantinos-margaritis: 2
    kristof-beyls: 1
    liliya-wu: 1
    mathias-brossard: 1
    michael-hall: 3
    pareena-verma: 30
    pranay-bakre: 2
    przemyslaw-wirkus: 1
    ronan-synnott: 40
    uma-ramalingam: 1
    ying-yu: 1
  issues:
    avg_close_time_hrs: 0
    num_issues: 16
    percent_closed_vs_total: 0.0
- a_date: '2023-12-25'
  content:
    cross-platform: 11
    embedded-systems: 15
    install-guides: 74
    laptops-and-desktops: 11
    microcontrollers: 24
    servers-and-cloud-computing: 58
    smartphones-and-mobile: 7
    total: 200
  contributions:
    external: 10
    internal: 188
  github_engagement:
    num_forks: 30
    num_prs: 10
  individual_authors:
    bolt-liu: 1
    brenda-strech: 1
    christopher-seidl: 6
    daniel-gubay: 1
    david-spickett: 1
    dawid-borycki: 5
    diego-russo: 1
    diego-russo-and-leandro-nunes: 1
    elham-harirpoush: 2
    florent-lebeau: 5
    "fr\xE9d\xE9ric--lefred--descamps": 2
    gabriel-peterson: 4
    jason-andrews: 78
    jonathan-davies: 2
    julie-gaskin: 1
    julio-suarez: 5
    kasper-mecklenburg: 1
    konstantinos-margaritis: 2
    kristof-beyls: 1
    liliya-wu: 1
    mathias-brossard: 1
    michael-hall: 3
    pareena-verma: 30
    pranay-bakre: 2
    przemyslaw-wirkus: 1
    ronan-synnott: 40
    uma-ramalingam: 1
    ying-yu: 1
  issues:
    avg_close_time_hrs: 0
    num_issues: 12
    percent_closed_vs_total: 0.0
- a_date: '2024-01-01'
  content:
    cross-platform: 11
    embedded-systems: 15
    install-guides: 74
    laptops-and-desktops: 11
    microcontrollers: 24
    servers-and-cloud-computing: 58
    smartphones-and-mobile: 7
    total: 200
  contributions:
    external: 10
    internal: 188
  github_engagement:
    num_forks: 30
    num_prs: 13
  individual_authors:
    bolt-liu: 1
    brenda-strech: 1
    christopher-seidl: 6
    daniel-gubay: 1
    david-spickett: 1
    dawid-borycki: 5
    diego-russo: 1
    diego-russo-and-leandro-nunes: 1
    elham-harirpoush: 2
    florent-lebeau: 5
    "fr\xE9d\xE9ric--lefred--descamps": 2
    gabriel-peterson: 4
    jason-andrews: 78
    jonathan-davies: 2
    julie-gaskin: 1
    julio-suarez: 5
    kasper-mecklenburg: 1
    konstantinos-margaritis: 2
    kristof-beyls: 1
    liliya-wu: 1
    mathias-brossard: 1
    michael-hall: 3
    pareena-verma: 30
    pranay-bakre: 2
    przemyslaw-wirkus: 1
    ronan-synnott: 40
    uma-ramalingam: 1
    ying-yu: 1
  issues:
    avg_close_time_hrs: 0
    num_issues: 15
    percent_closed_vs_total: 0.0
- a_date: '2024-01-08'
  content:
    cross-platform: 11
    embedded-systems: 15
    install-guides: 74
    laptops-and-desktops: 15
    microcontrollers: 24
    servers-and-cloud-computing: 59
    smartphones-and-mobile: 8
    total: 206
  contributions:
    external: 14
    internal: 189
  github_engagement:
    num_forks: 30
    num_prs: 11
  individual_authors:
    bolt-liu: 2
    brenda-strech: 1
    christopher-seidl: 6
    daniel-gubay: 1
    david-spickett: 1
    dawid-borycki: 9
    diego-russo: 1
    diego-russo-and-leandro-nunes: 1
    elham-harirpoush: 2
    florent-lebeau: 5
    "fr\xE9d\xE9ric--lefred--descamps": 2
    gabriel-peterson: 4
    jason-andrews: 78
    jonathan-davies: 2
    julie-gaskin: 1
    julio-suarez: 5
    kasper-mecklenburg: 1
    konstantinos-margaritis: 2
    kristof-beyls: 1
    liliya-wu: 1
    mathias-brossard: 1
    michael-hall: 3
    pareena-verma: 30
    pranay-bakre: 2
    przemyslaw-wirkus: 1
    roberto-lopez-mendez: 1
    ronan-synnott: 40
    uma-ramalingam: 1
    ying-yu: 1
  issues:
    avg_close_time_hrs: 0
    num_issues: 15
    percent_closed_vs_total: 0.0
- a_date: '2024-01-15'
  content:
    cross-platform: 12
    embedded-systems: 15
    install-guides: 74
    laptops-and-desktops: 15
    microcontrollers: 24
    servers-and-cloud-computing: 59
    smartphones-and-mobile: 8
    total: 207
  contributions:
    external: 15
    internal: 189
  github_engagement:
    num_forks: 30
    num_prs: 12
  individual_authors:
    bolt-liu: 2
    brenda-strech: 1
    christopher-seidl: 6
    daniel-gubay: 1
    david-spickett: 1
    dawid-borycki: 9
    diego-russo: 1
    diego-russo-and-leandro-nunes: 1
    elham-harirpoush: 2
    florent-lebeau: 5
    "fr\xE9d\xE9ric--lefred--descamps": 2
    gabriel-peterson: 4
    jason-andrews: 78
    jonathan-davies: 2
    julie-gaskin: 1
    julio-suarez: 5
    kasper-mecklenburg: 1
    konstantinos-margaritis: 3
    kristof-beyls: 1
    liliya-wu: 1
    mathias-brossard: 1
    michael-hall: 3
    pareena-verma: 30
    pranay-bakre: 2
    przemyslaw-wirkus: 1
    roberto-lopez-mendez: 1
    ronan-synnott: 40
    uma-ramalingam: 1
    ying-yu: 1
  issues:
    avg_close_time_hrs: 0
    num_issues: 17
    percent_closed_vs_total: 0.0
- a_date: '2024-01-22'
  content:
    cross-platform: 12
    embedded-systems: 15
    install-guides: 74
    laptops-and-desktops: 15
    microcontrollers: 24
    servers-and-cloud-computing: 60
    smartphones-and-mobile: 8
    total: 208
  contributions:
    external: 15
    internal: 190
  github_engagement:
    num_forks: 30
    num_prs: 9
  individual_authors:
    bolt-liu: 2
    brenda-strech: 1
    christopher-seidl: 6
    daniel-gubay: 1
    david-spickett: 1
    dawid-borycki: 9
    diego-russo: 1
    diego-russo-and-leandro-nunes: 1
    elham-harirpoush: 2
    florent-lebeau: 5
    "fr\xE9d\xE9ric--lefred--descamps": 2
    gabriel-peterson: 4
    jason-andrews: 78
    jonathan-davies: 2
    julie-gaskin: 1
    julio-suarez: 5
    kasper-mecklenburg: 1
    konstantinos-margaritis: 3
    kristof-beyls: 1
    liliya-wu: 1
    mathias-brossard: 1
    michael-hall: 3
    pareena-verma: 30
    pranay-bakre: 2
    przemyslaw-wirkus: 1
    roberto-lopez-mendez: 1
    ronan-synnott: 40
    uma-ramalingam: 1
    ying-yu: 1
    ying-yu,-arm: 1
  issues:
    avg_close_time_hrs: 0
    num_issues: 11
    percent_closed_vs_total: 0.0
- a_date: '2024-01-29'
  content:
    cross-platform: 12
    embedded-systems: 15
    install-guides: 74
    laptops-and-desktops: 15
    microcontrollers: 24
    servers-and-cloud-computing: 60
    smartphones-and-mobile: 8
    total: 208
  contributions:
    external: 15
    internal: 190
  github_engagement:
    num_forks: 30
    num_prs: 12
  individual_authors:
    bolt-liu: 2
    brenda-strech: 1
    christopher-seidl: 6
    daniel-gubay: 1
    david-spickett: 1
    dawid-borycki: 9
    diego-russo: 1
    diego-russo-and-leandro-nunes: 1
    elham-harirpoush: 2
    florent-lebeau: 5
    "fr\xE9d\xE9ric--lefred--descamps": 2
    gabriel-peterson: 4
    jason-andrews: 78
    jonathan-davies: 2
    julie-gaskin: 1
    julio-suarez: 5
    kasper-mecklenburg: 1
    konstantinos-margaritis: 3
    kristof-beyls: 1
    liliya-wu: 1
    mathias-brossard: 1
    michael-hall: 3
    pareena-verma: 30
    pranay-bakre: 2
    przemyslaw-wirkus: 1
    roberto-lopez-mendez: 1
    ronan-synnott: 40
    uma-ramalingam: 1
    ying-yu: 1
    ying-yu,-arm: 1
  issues:
    avg_close_time_hrs: 0
    num_issues: 13
    percent_closed_vs_total: 0.0
- a_date: '2024-02-05'
  content:
    cross-platform: 14
    embedded-systems: 15
    install-guides: 75
    laptops-and-desktops: 20
    microcontrollers: 24
    servers-and-cloud-computing: 63
    smartphones-and-mobile: 9
    total: 220
  contributions:
    external: 21
    internal: 218
  github_engagement:
    num_forks: 30
    num_prs: 5
  individual_authors:
    arm: 1
    bolt-liu: 2
    brenda-strech: 1
    christopher-seidl: 6
    daniel-gubay: 1
    david-spickett: 1
    dawid-borycki: 14
    diego-russo: 1
    diego-russo-and-leandro-nunes: 1
    elham-harirpoush: 2
    florent-lebeau: 5
    "fr\xE9d\xE9ric--lefred--descamps": 2
    gabriel-peterson: 4
    jason-andrews: 80
    jonathan-davies: 2
    julie-gaskin: 1
    julio-suarez: 5
    kasper-mecklenburg: 1
    konstantinos-margaritis: 4
    kristof-beyls: 1
    liliya-wu: 1
    mathias-brossard: 1
    michael-hall: 3
    pareena-verma: 30
    pranay-bakre: 2
    przemyslaw-wirkus: 1
    roberto-lopez-mendez: 1
    ronan-synnott: 40
    stephen-theobald: 1
    uma-ramalingam: 1
    ying-yu: 1
    ying-yu,-arm: 1
    zhengjun-xing: 2
  issues:
    avg_close_time_hrs: 0
    num_issues: 6
    percent_closed_vs_total: 0.0
- a_date: '2024-02-12'
  content:
    cross-platform: 14
    embedded-systems: 15
    install-guides: 76
    laptops-and-desktops: 20
    microcontrollers: 25
    servers-and-cloud-computing: 64
    smartphones-and-mobile: 9
    total: 223
  contributions:
    external: 21
    internal: 221
  github_engagement:
    num_forks: 30
    num_prs: 11
  individual_authors:
    arm: 1
    bolt-liu: 2
    brenda-strech: 1
    christopher-seidl: 6
    daniel-gubay: 1
    david-spickett: 1
    dawid-borycki: 14
    diego-russo: 1
    diego-russo-and-leandro-nunes: 1
    elham-harirpoush: 2
    florent-lebeau: 5
    "fr\xE9d\xE9ric--lefred--descamps": 2
    gabriel-peterson: 4
    jason-andrews: 80
    jonathan-davies: 2
    julie-gaskin: 1
    julio-suarez: 5
    kasper-mecklenburg: 1
    konstantinos-margaritis: 4
    kristof-beyls: 1
    liliya-wu: 1
    mathias-brossard: 1
    michael-hall: 5
    pareena-verma: 31
    pranay-bakre: 2
    przemyslaw-wirkus: 1
    roberto-lopez-mendez: 1
    ronan-synnott: 40
    stephen-theobald: 1
    uma-ramalingam: 1
    ying-yu: 1
    ying-yu,-arm: 1
    zhengjun-xing: 2
  issues:
    avg_close_time_hrs: 0
    num_issues: 12
    percent_closed_vs_total: 0.0
- a_date: '2024-02-19'
  content:
    cross-platform: 13
    embedded-systems: 15
    install-guides: 76
    laptops-and-desktops: 20
    microcontrollers: 24
    servers-and-cloud-computing: 64
    smartphones-and-mobile: 9
    total: 221
  contributions:
    external: 21
    internal: 220
  github_engagement:
    num_forks: 30
    num_prs: 7
  individual_authors:
    arm: 1
    bolt-liu: 2
    brenda-strech: 1
    christopher-seidl: 6
    daniel-gubay: 1
    david-spickett: 1
    dawid-borycki: 14
    diego-russo: 1
    diego-russo-and-leandro-nunes: 1
    elham-harirpoush: 2
    florent-lebeau: 5
    "fr\xE9d\xE9ric--lefred--descamps": 2
    gabriel-peterson: 4
    jason-andrews: 80
    jonathan-davies: 2
    julie-gaskin: 1
    julio-suarez: 5
    kasper-mecklenburg: 1
    konstantinos-margaritis: 4
    kristof-beyls: 1
    liliya-wu: 1
    mathias-brossard: 1
    michael-hall: 4
    pareena-verma: 31
    pranay-bakre: 2
    przemyslaw-wirkus: 1
    roberto-lopez-mendez: 1
    ronan-synnott: 40
    uma-ramalingam: 1
    ying-yu: 1
    ying-yu,-arm: 1
    zhengjun-xing: 2
  issues:
    avg_close_time_hrs: 0
    num_issues: 8
    percent_closed_vs_total: 0.0
- a_date: '2024-02-26'
  content:
    cross-platform: 14
    embedded-systems: 15
    install-guides: 76
    laptops-and-desktops: 20
    microcontrollers: 23
    servers-and-cloud-computing: 64
    smartphones-and-mobile: 9
    total: 221
  contributions:
    external: 22
    internal: 219
  github_engagement:
    num_forks: 30
    num_prs: 7
  individual_authors:
    arm: 1
    bolt-liu: 2
    brenda-strech: 1
    christopher-seidl: 6
    daniel-gubay: 1
    david-spickett: 1
    dawid-borycki: 14
    diego-russo: 1
    diego-russo-and-leandro-nunes: 1
    elham-harirpoush: 2
    florent-lebeau: 5
    "fr\xE9d\xE9ric--lefred--descamps": 2
    gabriel-peterson: 4
    jason-andrews: 77
    jonathan-davies: 2
    julie-gaskin: 1
    julio-suarez: 5
    kasper-mecklenburg: 1
    konstantinos-margaritis: 5
    kristof-beyls: 1
    liliya-wu: 1
    mathias-brossard: 1
    michael-hall: 4
    pareena-verma: 31
    pranay-bakre: 2
    przemyslaw-wirkus: 1
    roberto-lopez-mendez: 1
    ronan-synnott: 42
    uma-ramalingam: 1
    ying-yu: 1
    ying-yu,-arm: 1
    zhengjun-xing: 2
  issues:
    avg_close_time_hrs: 0
    num_issues: 8
    percent_closed_vs_total: 0.0
- a_date: '2024-03-04'
  content:
    cross-platform: 14
    embedded-systems: 15
    install-guides: 77
    laptops-and-desktops: 20
    microcontrollers: 23
    servers-and-cloud-computing: 64
    smartphones-and-mobile: 9
    total: 222
  contributions:
    external: 22
    internal: 220
  github_engagement:
    num_forks: 30
    num_prs: 12
  individual_authors:
    arm: 1
    bolt-liu: 2
    brenda-strech: 1
    christopher-seidl: 6
    daniel-gubay: 1
    david-spickett: 1
    dawid-borycki: 14
    diego-russo: 1
    diego-russo-and-leandro-nunes: 1
    elham-harirpoush: 2
    florent-lebeau: 5
    "fr\xE9d\xE9ric--lefred--descamps": 2
    gabriel-peterson: 4
    jason-andrews: 78
    jonathan-davies: 2
    julie-gaskin: 1
    julio-suarez: 5
    kasper-mecklenburg: 1
    konstantinos-margaritis: 5
    kristof-beyls: 1
    liliya-wu: 1
    mathias-brossard: 1
    michael-hall: 4
    pareena-verma: 31
    pranay-bakre: 2
    przemyslaw-wirkus: 1
    roberto-lopez-mendez: 1
    ronan-synnott: 42
    uma-ramalingam: 1
    ying-yu: 1
    ying-yu,-arm: 1
    zhengjun-xing: 2
  issues:
    avg_close_time_hrs: 0
    num_issues: 13
    percent_closed_vs_total: 0.0
- a_date: '2024-03-11'
  content:
    cross-platform: 15
    embedded-systems: 15
    install-guides: 77
    laptops-and-desktops: 20
    microcontrollers: 23
    servers-and-cloud-computing: 65
    smartphones-and-mobile: 10
    total: 225
  contributions:
    external: 22
    internal: 223
  github_engagement:
    num_forks: 30
    num_prs: 11
  individual_authors:
    arm: 1
    bolt-liu: 2
    brenda-strech: 1
    christopher-seidl: 6
    daniel-gubay: 1
    david-spickett: 1
    dawid-borycki: 14
    diego-russo: 1
    diego-russo-and-leandro-nunes: 1
    elham-harirpoush: 2
    florent-lebeau: 5
    "fr\xE9d\xE9ric--lefred--descamps": 2
    gabriel-peterson: 4
    jason-andrews: 79
    jonathan-davies: 2
    jose-emilio-munoz-lopez,-arm: 1
    julie-gaskin: 1
    julio-suarez: 5
    kasper-mecklenburg: 1
    konstantinos-margaritis: 5
    kristof-beyls: 1
    liliya-wu: 1
    mathias-brossard: 1
    michael-hall: 4
    pareena-verma: 32
    pranay-bakre: 2
    przemyslaw-wirkus: 1
    roberto-lopez-mendez: 1
    ronan-synnott: 42
    uma-ramalingam: 1
    ying-yu: 1
    ying-yu,-arm: 1
    zhengjun-xing: 2
  issues:
    avg_close_time_hrs: 0
    num_issues: 13
    percent_closed_vs_total: 0.0
- a_date: '2024-03-18'
  content:
    cross-platform: 15
    embedded-systems: 16
    install-guides: 77
    laptops-and-desktops: 20
    microcontrollers: 24
    servers-and-cloud-computing: 64
    smartphones-and-mobile: 12
    total: 228
  contributions:
    external: 23
    internal: 225
  github_engagement:
    num_forks: 30
    num_prs: 8
  individual_authors:
    arm: 1
    bolt-liu: 2
    brenda-strech: 1
    christopher-seidl: 6
    daniel-gubay: 1
    david-spickett: 1
    dawid-borycki: 15
    diego-russo: 1
    diego-russo-and-leandro-nunes: 1
    elham-harirpoush: 2
    florent-lebeau: 5
    "fr\xE9d\xE9ric--lefred--descamps": 2
    gabriel-peterson: 5
    jason-andrews: 78
    jonathan-davies: 2
    jose-emilio-munoz-lopez,-arm: 1
    julie-gaskin: 2
    julio-suarez: 5
    kasper-mecklenburg: 1
    konstantinos-margaritis: 5
    kristof-beyls: 1
    liliya-wu: 1
    mathias-brossard: 1
    michael-hall: 5
    pareena-verma: 32
    pranay-bakre: 2
    przemyslaw-wirkus: 1
    roberto-lopez-mendez: 1
    ronan-synnott: 42
    uma-ramalingam: 1
    ying-yu: 1
    ying-yu,-arm: 1
    zhengjun-xing: 2
  issues:
    avg_close_time_hrs: 0
    num_issues: 10
    percent_closed_vs_total: 0.0
- a_date: '2024-03-25'
  content:
    cross-platform: 15
    embedded-systems: 16
    install-guides: 77
    laptops-and-desktops: 22
    microcontrollers: 24
    servers-and-cloud-computing: 64
    smartphones-and-mobile: 12
    total: 230
  contributions:
    external: 24
    internal: 227
  github_engagement:
    num_forks: 30
    num_prs: 8
  individual_authors:
    arm: 1
    bolt-liu: 2
    brenda-strech: 1
    christopher-seidl: 6
    daniel-gubay: 1
    david-spickett: 2
    dawid-borycki: 16
    diego-russo: 1
    diego-russo-and-leandro-nunes: 1
    elham-harirpoush: 2
    florent-lebeau: 5
    "fr\xE9d\xE9ric--lefred--descamps": 2
    gabriel-peterson: 5
    jason-andrews: 78
    jonathan-davies: 2
    jose-emilio-munoz-lopez,-arm: 1
    julie-gaskin: 2
    julio-suarez: 5
    kasper-mecklenburg: 1
    konstantinos-margaritis: 5
    kristof-beyls: 1
    liliya-wu: 1
    mathias-brossard: 1
    michael-hall: 5
    pareena-verma: 32
    pranay-bakre: 2
    przemyslaw-wirkus: 1
    roberto-lopez-mendez: 1
    ronan-synnott: 42
    uma-ramalingam: 1
    ying-yu: 1
    ying-yu,-arm: 1
    zhengjun-xing: 2
  issues:
    avg_close_time_hrs: 0
    num_issues: 11
    percent_closed_vs_total: 0.0
- a_date: '2024-04-01'
  content:
    cross-platform: 15
    embedded-systems: 16
    install-guides: 77
    laptops-and-desktops: 22
    microcontrollers: 24
    servers-and-cloud-computing: 65
<<<<<<< HEAD
    smartphones-and-mobile: 12
    total: 231
  contributions:
    external: 24
    internal: 227
=======
    smartphones-and-mobile: 15
    total: 234
  contributions:
    external: 24
    internal: 279
>>>>>>> 0f1103fa
  github_engagement:
    num_forks: 30
    num_prs: 10
  individual_authors:
<<<<<<< HEAD
    arm: 1
=======
    arm: 3
>>>>>>> 0f1103fa
    bolt-liu: 2
    brenda-strech: 1
    christopher-seidl: 6
    daniel-gubay: 1
    david-spickett: 2
    dawid-borycki: 16
    diego-russo: 1
    diego-russo-and-leandro-nunes: 1
    elham-harirpoush: 2
    florent-lebeau: 5
    "fr\xE9d\xE9ric--lefred--descamps": 2
    gabriel-peterson: 5
    james-whitaker,-arm: 1
    jason-andrews: 78
    jonathan-davies: 2
    jose-emilio-munoz-lopez,-arm: 1
    julie-gaskin: 2
    julio-suarez: 5
    kasper-mecklenburg: 1
    konstantinos-margaritis: 5
    kristof-beyls: 1
    liliya-wu: 1
    mathias-brossard: 1
    michael-hall: 5
    pareena-verma: 32
    pranay-bakre: 2
    przemyslaw-wirkus: 1
    roberto-lopez-mendez: 1
    ronan-synnott: 42
    uma-ramalingam: 1
<<<<<<< HEAD
=======
    visualsilicon: 1
>>>>>>> 0f1103fa
    ying-yu: 1
    ying-yu,-arm: 1
    zhengjun-xing: 2
  issues:
    avg_close_time_hrs: 0
    num_issues: 14
    percent_closed_vs_total: 0.0
- a_date: '2024-04-08'
  content:
    cross-platform: 15
    embedded-systems: 16
<<<<<<< HEAD
    install-guides: 77
    laptops-and-desktops: 22
    microcontrollers: 24
    servers-and-cloud-computing: 65
    smartphones-and-mobile: 12
    total: 231
  contributions:
    external: 24
    internal: 227
=======
    install-guides: 78
    laptops-and-desktops: 22
    microcontrollers: 24
    servers-and-cloud-computing: 65
    smartphones-and-mobile: 15
    total: 235
  contributions:
    external: 24
    internal: 280
>>>>>>> 0f1103fa
  github_engagement:
    num_forks: 30
    num_prs: 10
  individual_authors:
<<<<<<< HEAD
    arm: 1
=======
    arm: 3
>>>>>>> 0f1103fa
    bolt-liu: 2
    brenda-strech: 1
    christopher-seidl: 6
    daniel-gubay: 1
    david-spickett: 2
    dawid-borycki: 16
    diego-russo: 1
    diego-russo-and-leandro-nunes: 1
    elham-harirpoush: 2
    florent-lebeau: 5
    "fr\xE9d\xE9ric--lefred--descamps": 2
    gabriel-peterson: 5
    james-whitaker,-arm: 1
    jason-andrews: 78
    jonathan-davies: 2
    jose-emilio-munoz-lopez,-arm: 1
    julie-gaskin: 2
    julio-suarez: 5
    kasper-mecklenburg: 1
    konstantinos-margaritis: 5
    kristof-beyls: 1
    liliya-wu: 1
    mathias-brossard: 1
    michael-hall: 5
    pareena-verma: 32
    pranay-bakre: 2
    przemyslaw-wirkus: 1
    roberto-lopez-mendez: 1
<<<<<<< HEAD
    ronan-synnott: 42
    uma-ramalingam: 1
=======
    ronan-synnott: 43
    uma-ramalingam: 1
    visualsilicon: 1
>>>>>>> 0f1103fa
    ying-yu: 1
    ying-yu,-arm: 1
    zhengjun-xing: 2
  issues:
    avg_close_time_hrs: 0
    num_issues: 14
    percent_closed_vs_total: 0.0<|MERGE_RESOLUTION|>--- conflicted
+++ resolved
@@ -1949,28 +1949,16 @@
     laptops-and-desktops: 22
     microcontrollers: 24
     servers-and-cloud-computing: 65
-<<<<<<< HEAD
-    smartphones-and-mobile: 12
-    total: 231
-  contributions:
-    external: 24
-    internal: 227
-=======
     smartphones-and-mobile: 15
     total: 234
   contributions:
     external: 24
     internal: 279
->>>>>>> 0f1103fa
   github_engagement:
     num_forks: 30
     num_prs: 10
   individual_authors:
-<<<<<<< HEAD
-    arm: 1
-=======
     arm: 3
->>>>>>> 0f1103fa
     bolt-liu: 2
     brenda-strech: 1
     christopher-seidl: 6
@@ -2001,10 +1989,7 @@
     roberto-lopez-mendez: 1
     ronan-synnott: 42
     uma-ramalingam: 1
-<<<<<<< HEAD
-=======
     visualsilicon: 1
->>>>>>> 0f1103fa
     ying-yu: 1
     ying-yu,-arm: 1
     zhengjun-xing: 2
@@ -2016,17 +2001,6 @@
   content:
     cross-platform: 15
     embedded-systems: 16
-<<<<<<< HEAD
-    install-guides: 77
-    laptops-and-desktops: 22
-    microcontrollers: 24
-    servers-and-cloud-computing: 65
-    smartphones-and-mobile: 12
-    total: 231
-  contributions:
-    external: 24
-    internal: 227
-=======
     install-guides: 78
     laptops-and-desktops: 22
     microcontrollers: 24
@@ -2036,16 +2010,11 @@
   contributions:
     external: 24
     internal: 280
->>>>>>> 0f1103fa
   github_engagement:
     num_forks: 30
     num_prs: 10
   individual_authors:
-<<<<<<< HEAD
-    arm: 1
-=======
     arm: 3
->>>>>>> 0f1103fa
     bolt-liu: 2
     brenda-strech: 1
     christopher-seidl: 6
@@ -2074,14 +2043,9 @@
     pranay-bakre: 2
     przemyslaw-wirkus: 1
     roberto-lopez-mendez: 1
-<<<<<<< HEAD
-    ronan-synnott: 42
-    uma-ramalingam: 1
-=======
     ronan-synnott: 43
     uma-ramalingam: 1
     visualsilicon: 1
->>>>>>> 0f1103fa
     ying-yu: 1
     ying-yu,-arm: 1
     zhengjun-xing: 2
