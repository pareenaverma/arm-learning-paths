- a_date: '2023-05-15'
  content:
    cross-platform: 7
    embedded-systems: 11
    install-guides: 59
    laptops-and-desktops: 7
    microcontrollers: 18
    servers-and-cloud-computing: 36
    smartphones-and-mobile: 3
    total: 141
  contributions:
    external: 1
    internal: 140
  github_engagement:
    num_forks: 30
    num_prs: 4
  individual_authors:
    brenda-strech: 1
    christopher-seidl: 2
    florent-lebeau: 5
    gabriel-peterson: 1
    jason-andrews: 66
    julio-suarez: 2
    kasper-mecklenburg: 1
    liliya-wu: 1
    michael-hall: 1
    pareena-verma: 27
    ronan-synnott: 34
  issues:
    avg_close_time_hrs: 0
    num_issues: 4
    percent_closed_vs_total: 0.0
- a_date: '2023-05-15'
  content:
    cross-platform: 7
    embedded-systems: 11
    install-guides: 59
    laptops-and-desktops: 8
    microcontrollers: 18
    servers-and-cloud-computing: 36
    smartphones-and-mobile: 3
    total: 142
  contributions:
    external: 1
    internal: 141
  github_engagement:
    num_forks: 30
    num_prs: 2
  individual_authors:
    brenda-strech: 1
    christopher-seidl: 2
    florent-lebeau: 5
    gabriel-peterson: 1
    jason-andrews: 69
    julio-suarez: 2
    kasper-mecklenburg: 1
    liliya-wu: 1
    michael-hall: 1
    pareena-verma: 27
    ronan-synnott: 32
  issues:
    avg_close_time_hrs: 0
    num_issues: 2
    percent_closed_vs_total: 0.0
- a_date: '2023-06-01'
  content:
    cross-platform: 7
    embedded-systems: 11
    install-guides: 60
    laptops-and-desktops: 9
    microcontrollers: 19
    servers-and-cloud-computing: 36
    smartphones-and-mobile: 3
    total: 145
  contributions:
    external: 1
    internal: 144
  github_engagement:
    num_forks: 30
    num_prs: 3
  individual_authors:
    brenda-strech: 1
    christopher-seidl: 2
    florent-lebeau: 5
    gabriel-peterson: 1
    jason-andrews: 71
    julio-suarez: 2
    kasper-mecklenburg: 1
    liliya-wu: 1
    michael-hall: 1
    pareena-verma: 28
    ronan-synnott: 32
  issues:
    avg_close_time_hrs: 0
    num_issues: 3
    percent_closed_vs_total: 0.0
- a_date: '2023-06-05'
  content:
    cross-platform: 7
    embedded-systems: 11
    install-guides: 60
    laptops-and-desktops: 9
    microcontrollers: 19
    servers-and-cloud-computing: 36
    smartphones-and-mobile: 3
    total: 145
  contributions:
    external: 1
    internal: 144
  github_engagement:
    num_forks: 30
    num_prs: 3
  individual_authors:
    brenda-strech: 1
    christopher-seidl: 2
    florent-lebeau: 5
    gabriel-peterson: 1
    jason-andrews: 71
    julio-suarez: 2
    kasper-mecklenburg: 1
    liliya-wu: 1
    michael-hall: 1
    pareena-verma: 28
    ronan-synnott: 32
  issues:
    avg_close_time_hrs: 0
    num_issues: 3
    percent_closed_vs_total: 0.0
- a_date: '2023-06-12'
  content:
    cross-platform: 7
    embedded-systems: 11
    install-guides: 61
    laptops-and-desktops: 9
    microcontrollers: 19
    servers-and-cloud-computing: 36
    smartphones-and-mobile: 5
    total: 148
  contributions:
    external: 1
    internal: 147
  github_engagement:
    num_forks: 30
    num_prs: 5
  individual_authors:
    brenda-strech: 1
    christopher-seidl: 2
    florent-lebeau: 5
    gabriel-peterson: 1
    jason-andrews: 73
    julio-suarez: 2
    kasper-mecklenburg: 1
    liliya-wu: 1
    michael-hall: 1
    pareena-verma: 29
    ronan-synnott: 32
  issues:
    avg_close_time_hrs: 0
    num_issues: 5
    percent_closed_vs_total: 0.0
- a_date: '2023-06-19'
  content:
    cross-platform: 7
    embedded-systems: 11
    install-guides: 61
    laptops-and-desktops: 9
    microcontrollers: 19
    servers-and-cloud-computing: 36
    smartphones-and-mobile: 5
    total: 148
  contributions:
    external: 1
    internal: 147
  github_engagement:
    num_forks: 30
    num_prs: 2
  individual_authors:
    brenda-strech: 1
    christopher-seidl: 2
    florent-lebeau: 5
    gabriel-peterson: 1
    jason-andrews: 73
    julio-suarez: 2
    kasper-mecklenburg: 1
    liliya-wu: 1
    michael-hall: 1
    pareena-verma: 29
    ronan-synnott: 32
  issues:
    avg_close_time_hrs: 0
    num_issues: 2
    percent_closed_vs_total: 0.0
- a_date: '2023-06-28'
  content:
    cross-platform: 7
    embedded-systems: 11
    install-guides: 62
    laptops-and-desktops: 9
    microcontrollers: 19
    servers-and-cloud-computing: 36
    smartphones-and-mobile: 6
    total: 150
  contributions:
    external: 1
    internal: 149
  github_engagement:
    num_forks: 30
    num_prs: 3
  individual_authors:
    brenda-strech: 1
    christopher-seidl: 2
    florent-lebeau: 5
    gabriel-peterson: 2
    jason-andrews: 71
    julio-suarez: 2
    kasper-mecklenburg: 1
    liliya-wu: 1
    mathias-brossard: 1
    michael-hall: 1
    pareena-verma: 29
    ronan-synnott: 34
  issues:
    avg_close_time_hrs: 0
    num_issues: 3
    percent_closed_vs_total: 0.0
- a_date: '2023-07-03'
  content:
    cross-platform: 7
    embedded-systems: 11
    install-guides: 63
    laptops-and-desktops: 9
    microcontrollers: 19
    servers-and-cloud-computing: 36
    smartphones-and-mobile: 6
    total: 151
  contributions:
    external: 1
    internal: 149
  github_engagement:
    num_forks: 30
    num_prs: 4
  individual_authors:
    brenda-strech: 1
    christopher-seidl: 2
    daniel-gubay: 1
    florent-lebeau: 5
    gabriel-peterson: 2
    jason-andrews: 71
    julio-suarez: 2
    kasper-mecklenburg: 1
    liliya-wu: 1
    mathias-brossard: 1
    michael-hall: 1
    pareena-verma: 29
    ronan-synnott: 34
  issues:
    avg_close_time_hrs: 0
    num_issues: 4
    percent_closed_vs_total: 0.0
- a_date: '2023-07-10'
  content:
    cross-platform: 7
<<<<<<< HEAD
    embedded-systems: 13
=======
    embedded-systems: 14
>>>>>>> 95ac1a3e
    install-guides: 63
    laptops-and-desktops: 9
    microcontrollers: 19
    servers-and-cloud-computing: 36
    smartphones-and-mobile: 6
<<<<<<< HEAD
    total: 153
  contributions:
    external: 1
    internal: 151
=======
    total: 154
  contributions:
    external: 1
    internal: 152
>>>>>>> 95ac1a3e
  github_engagement:
    num_forks: 30
    num_prs: 3
  individual_authors:
    brenda-strech: 1
    christopher-seidl: 2
    daniel-gubay: 1
    florent-lebeau: 5
    gabriel-peterson: 3
    jason-andrews: 71
    julio-suarez: 2
    kasper-mecklenburg: 1
    liliya-wu: 1
    mathias-brossard: 1
<<<<<<< HEAD
    michael-hall: 2
=======
    michael-hall: 3
>>>>>>> 95ac1a3e
    pareena-verma: 29
    ronan-synnott: 34
  issues:
    avg_close_time_hrs: 0
    num_issues: 3
    percent_closed_vs_total: 0.0
- a_date: '2023-07-17'
  content:
    cross-platform: 7
<<<<<<< HEAD
    embedded-systems: 13
    install-guides: 63
    laptops-and-desktops: 9
    microcontrollers: 19
    servers-and-cloud-computing: 36
    smartphones-and-mobile: 6
    total: 153
  contributions:
    external: 1
    internal: 151
=======
    embedded-systems: 14
    install-guides: 63
    laptops-and-desktops: 9
    microcontrollers: 20
    servers-and-cloud-computing: 37
    smartphones-and-mobile: 6
    total: 156
  contributions:
    external: 1
    internal: 154
>>>>>>> 95ac1a3e
  github_engagement:
    num_forks: 30
    num_prs: 3
  individual_authors:
    brenda-strech: 1
<<<<<<< HEAD
    christopher-seidl: 2
    daniel-gubay: 1
    florent-lebeau: 5
    gabriel-peterson: 3
    jason-andrews: 71
=======
    christopher-seidl: 3
    daniel-gubay: 1
    florent-lebeau: 5
    gabriel-peterson: 3
    jason-andrews: 72
>>>>>>> 95ac1a3e
    julio-suarez: 2
    kasper-mecklenburg: 1
    liliya-wu: 1
    mathias-brossard: 1
<<<<<<< HEAD
    michael-hall: 2
=======
    michael-hall: 3
>>>>>>> 95ac1a3e
    pareena-verma: 29
    ronan-synnott: 34
  issues:
    avg_close_time_hrs: 0
    num_issues: 3
    percent_closed_vs_total: 0.0
- a_date: '2023-07-24'
  content:
    cross-platform: 7
<<<<<<< HEAD
    embedded-systems: 13
    install-guides: 63
    laptops-and-desktops: 9
    microcontrollers: 19
    servers-and-cloud-computing: 36
    smartphones-and-mobile: 6
    total: 153
  contributions:
    external: 1
    internal: 151
=======
    embedded-systems: 14
    install-guides: 63
    laptops-and-desktops: 9
    microcontrollers: 21
    servers-and-cloud-computing: 38
    smartphones-and-mobile: 6
    total: 158
  contributions:
    external: 1
    internal: 156
>>>>>>> 95ac1a3e
  github_engagement:
    num_forks: 30
    num_prs: 3
  individual_authors:
    brenda-strech: 1
<<<<<<< HEAD
    christopher-seidl: 2
    daniel-gubay: 1
    florent-lebeau: 5
    gabriel-peterson: 3
    jason-andrews: 71
    julio-suarez: 2
    kasper-mecklenburg: 1
    liliya-wu: 1
    mathias-brossard: 1
    michael-hall: 2
=======
    christopher-seidl: 4
    daniel-gubay: 1
    florent-lebeau: 5
    gabriel-peterson: 3
    jason-andrews: 72
    julio-suarez: 3
    kasper-mecklenburg: 1
    liliya-wu: 1
    mathias-brossard: 1
    michael-hall: 3
>>>>>>> 95ac1a3e
    pareena-verma: 29
    ronan-synnott: 34
  issues:
    avg_close_time_hrs: 0
    num_issues: 3
    percent_closed_vs_total: 0.0
- a_date: '2023-07-31'
  content:
    cross-platform: 7
<<<<<<< HEAD
    embedded-systems: 13
    install-guides: 63
    laptops-and-desktops: 9
    microcontrollers: 19
    servers-and-cloud-computing: 36
    smartphones-and-mobile: 6
    total: 153
  contributions:
    external: 1
    internal: 151
=======
    embedded-systems: 14
    install-guides: 64
    laptops-and-desktops: 9
    microcontrollers: 21
    servers-and-cloud-computing: 38
    smartphones-and-mobile: 6
    total: 159
  contributions:
    external: 1
    internal: 157
>>>>>>> 95ac1a3e
  github_engagement:
    num_forks: 30
    num_prs: 2
  individual_authors:
    brenda-strech: 1
<<<<<<< HEAD
    christopher-seidl: 2
    daniel-gubay: 1
    florent-lebeau: 5
    gabriel-peterson: 3
    jason-andrews: 71
    julio-suarez: 2
    kasper-mecklenburg: 1
    liliya-wu: 1
    mathias-brossard: 1
    michael-hall: 2
    pareena-verma: 29
    ronan-synnott: 34
=======
    christopher-seidl: 4
    daniel-gubay: 1
    florent-lebeau: 5
    gabriel-peterson: 3
    jason-andrews: 72
    julio-suarez: 3
    kasper-mecklenburg: 1
    liliya-wu: 1
    mathias-brossard: 1
    michael-hall: 3
    pareena-verma: 29
    ronan-synnott: 35
>>>>>>> 95ac1a3e
  issues:
    avg_close_time_hrs: 0
    num_issues: 2
    percent_closed_vs_total: 0.0
- a_date: '2023-08-07'
  content:
    cross-platform: 7
<<<<<<< HEAD
    embedded-systems: 13
    install-guides: 63
    laptops-and-desktops: 9
    microcontrollers: 19
    servers-and-cloud-computing: 36
    smartphones-and-mobile: 6
    total: 153
  contributions:
    external: 1
    internal: 151
=======
    embedded-systems: 14
    install-guides: 64
    laptops-and-desktops: 9
    microcontrollers: 21
    servers-and-cloud-computing: 38
    smartphones-and-mobile: 7
    total: 160
  contributions:
    external: 1
    internal: 158
>>>>>>> 95ac1a3e
  github_engagement:
    num_forks: 30
    num_prs: 4
  individual_authors:
    brenda-strech: 1
<<<<<<< HEAD
    christopher-seidl: 2
    daniel-gubay: 1
    florent-lebeau: 5
    gabriel-peterson: 3
    jason-andrews: 71
    julio-suarez: 2
    kasper-mecklenburg: 1
    liliya-wu: 1
    mathias-brossard: 1
    michael-hall: 2
    pareena-verma: 29
    ronan-synnott: 34
=======
    christopher-seidl: 4
    daniel-gubay: 1
    florent-lebeau: 5
    gabriel-peterson: 3
    jason-andrews: 72
    julie-gaskin: 1
    julio-suarez: 3
    kasper-mecklenburg: 1
    liliya-wu: 1
    mathias-brossard: 1
    michael-hall: 3
    pareena-verma: 29
    ronan-synnott: 35
>>>>>>> 95ac1a3e
  issues:
    avg_close_time_hrs: 0
    num_issues: 4
    percent_closed_vs_total: 0.0
- a_date: '2023-08-14'
  content:
    cross-platform: 7
<<<<<<< HEAD
    embedded-systems: 13
    install-guides: 63
    laptops-and-desktops: 9
    microcontrollers: 19
    servers-and-cloud-computing: 36
    smartphones-and-mobile: 6
    total: 153
  contributions:
    external: 1
    internal: 151
=======
    embedded-systems: 14
    install-guides: 67
    laptops-and-desktops: 9
    microcontrollers: 21
    servers-and-cloud-computing: 39
    smartphones-and-mobile: 7
    total: 164
  contributions:
    external: 1
    internal: 162
>>>>>>> 95ac1a3e
  github_engagement:
    num_forks: 30
    num_prs: 4
  individual_authors:
    brenda-strech: 1
<<<<<<< HEAD
    christopher-seidl: 2
    daniel-gubay: 1
    florent-lebeau: 5
    gabriel-peterson: 3
    jason-andrews: 71
    julio-suarez: 2
    kasper-mecklenburg: 1
    liliya-wu: 1
    mathias-brossard: 1
    michael-hall: 2
    pareena-verma: 29
    ronan-synnott: 34
=======
    christopher-seidl: 4
    daniel-gubay: 1
    florent-lebeau: 5
    gabriel-peterson: 3
    jason-andrews: 73
    julie-gaskin: 1
    julio-suarez: 4
    kasper-mecklenburg: 1
    liliya-wu: 1
    mathias-brossard: 1
    michael-hall: 3
    pareena-verma: 29
    ronan-synnott: 37
>>>>>>> 95ac1a3e
  issues:
    avg_close_time_hrs: 0
    num_issues: 4
    percent_closed_vs_total: 0.0
- a_date: '2023-08-21'
  content:
    cross-platform: 7
<<<<<<< HEAD
    embedded-systems: 13
    install-guides: 63
    laptops-and-desktops: 9
    microcontrollers: 19
    servers-and-cloud-computing: 36
    smartphones-and-mobile: 6
    total: 153
  contributions:
    external: 1
    internal: 151
=======
    embedded-systems: 14
    install-guides: 67
    laptops-and-desktops: 9
    microcontrollers: 21
    servers-and-cloud-computing: 39
    smartphones-and-mobile: 7
    total: 164
  contributions:
    external: 1
    internal: 162
>>>>>>> 95ac1a3e
  github_engagement:
    num_forks: 30
    num_prs: 5
  individual_authors:
    brenda-strech: 1
<<<<<<< HEAD
    christopher-seidl: 2
    daniel-gubay: 1
    florent-lebeau: 5
    gabriel-peterson: 3
    jason-andrews: 71
    julio-suarez: 2
    kasper-mecklenburg: 1
    liliya-wu: 1
    mathias-brossard: 1
    michael-hall: 2
    pareena-verma: 29
    ronan-synnott: 34
=======
    christopher-seidl: 4
    daniel-gubay: 1
    florent-lebeau: 5
    gabriel-peterson: 3
    jason-andrews: 73
    julie-gaskin: 1
    julio-suarez: 4
    kasper-mecklenburg: 1
    liliya-wu: 1
    mathias-brossard: 1
    michael-hall: 3
    pareena-verma: 28
    ronan-synnott: 38
>>>>>>> 95ac1a3e
  issues:
    avg_close_time_hrs: 0
    num_issues: 5
    percent_closed_vs_total: 0.0
- a_date: '2023-08-28'
  content:
    cross-platform: 7
<<<<<<< HEAD
    embedded-systems: 13
    install-guides: 63
    laptops-and-desktops: 9
    microcontrollers: 19
    servers-and-cloud-computing: 36
    smartphones-and-mobile: 6
    total: 153
  contributions:
    external: 1
    internal: 151
=======
    embedded-systems: 14
    install-guides: 69
    laptops-and-desktops: 9
    microcontrollers: 21
    servers-and-cloud-computing: 41
    smartphones-and-mobile: 7
    total: 168
  contributions:
    external: 2
    internal: 165
>>>>>>> 95ac1a3e
  github_engagement:
    num_forks: 30
    num_prs: 3
  individual_authors:
    brenda-strech: 1
<<<<<<< HEAD
    christopher-seidl: 2
    daniel-gubay: 1
    florent-lebeau: 5
    gabriel-peterson: 3
    jason-andrews: 71
    julio-suarez: 2
    kasper-mecklenburg: 1
    liliya-wu: 1
    mathias-brossard: 1
    michael-hall: 2
    pareena-verma: 29
    ronan-synnott: 34
=======
    christopher-seidl: 4
    daniel-gubay: 1
    florent-lebeau: 5
    "fr\xE9d\xE9ric--lefred--descamps": 1
    gabriel-peterson: 3
    jason-andrews: 73
    julie-gaskin: 1
    julio-suarez: 4
    kasper-mecklenburg: 1
    liliya-wu: 1
    mathias-brossard: 1
    michael-hall: 3
    pareena-verma: 29
    pranay-bakre: 1
    ronan-synnott: 39
>>>>>>> 95ac1a3e
  issues:
    avg_close_time_hrs: 0
    num_issues: 3
    percent_closed_vs_total: 0.0
- a_date: '2023-09-04'
  content:
    cross-platform: 7
<<<<<<< HEAD
    embedded-systems: 13
    install-guides: 63
    laptops-and-desktops: 9
    microcontrollers: 19
    servers-and-cloud-computing: 36
    smartphones-and-mobile: 6
    total: 153
  contributions:
    external: 1
    internal: 151
=======
    embedded-systems: 14
    install-guides: 70
    laptops-and-desktops: 9
    microcontrollers: 21
    servers-and-cloud-computing: 42
    smartphones-and-mobile: 7
    total: 170
  contributions:
    external: 2
    internal: 167
>>>>>>> 95ac1a3e
  github_engagement:
    num_forks: 30
    num_prs: 4
  individual_authors:
    brenda-strech: 1
<<<<<<< HEAD
    christopher-seidl: 2
    daniel-gubay: 1
    florent-lebeau: 5
    gabriel-peterson: 3
    jason-andrews: 71
    julio-suarez: 2
    kasper-mecklenburg: 1
    liliya-wu: 1
    mathias-brossard: 1
    michael-hall: 2
    pareena-verma: 29
    ronan-synnott: 34
=======
    christopher-seidl: 4
    daniel-gubay: 1
    elham-harirpoush: 2
    florent-lebeau: 5
    "fr\xE9d\xE9ric--lefred--descamps": 1
    gabriel-peterson: 3
    jason-andrews: 73
    julie-gaskin: 1
    julio-suarez: 4
    kasper-mecklenburg: 1
    liliya-wu: 1
    mathias-brossard: 1
    michael-hall: 3
    pareena-verma: 29
    pranay-bakre: 1
    ronan-synnott: 39
>>>>>>> 95ac1a3e
  issues:
    avg_close_time_hrs: 0
    num_issues: 4
    percent_closed_vs_total: 0.0
- a_date: '2023-09-11'
  content:
    cross-platform: 7
<<<<<<< HEAD
    embedded-systems: 13
    install-guides: 63
    laptops-and-desktops: 9
    microcontrollers: 19
    servers-and-cloud-computing: 36
    smartphones-and-mobile: 6
    total: 153
  contributions:
    external: 1
    internal: 151
=======
    embedded-systems: 14
    install-guides: 70
    laptops-and-desktops: 9
    microcontrollers: 21
    servers-and-cloud-computing: 43
    smartphones-and-mobile: 7
    total: 171
  contributions:
    external: 3
    internal: 167
>>>>>>> 95ac1a3e
  github_engagement:
    num_forks: 30
    num_prs: 6
  individual_authors:
    brenda-strech: 1
<<<<<<< HEAD
    christopher-seidl: 2
    daniel-gubay: 1
    florent-lebeau: 5
    gabriel-peterson: 3
    jason-andrews: 71
    julio-suarez: 2
    kasper-mecklenburg: 1
    liliya-wu: 1
    mathias-brossard: 1
    michael-hall: 2
    pareena-verma: 29
    ronan-synnott: 34
=======
    christopher-seidl: 4
    daniel-gubay: 1
    elham-harirpoush: 2
    florent-lebeau: 5
    "fr\xE9d\xE9ric--lefred--descamps": 2
    gabriel-peterson: 3
    jason-andrews: 73
    julie-gaskin: 1
    julio-suarez: 4
    kasper-mecklenburg: 1
    liliya-wu: 1
    mathias-brossard: 1
    michael-hall: 3
    pareena-verma: 29
    pranay-bakre: 1
    ronan-synnott: 39
>>>>>>> 95ac1a3e
  issues:
    avg_close_time_hrs: 0
    num_issues: 6
    percent_closed_vs_total: 0.0
- a_date: '2023-09-18'
  content:
    cross-platform: 7
<<<<<<< HEAD
    embedded-systems: 13
    install-guides: 63
    laptops-and-desktops: 9
    microcontrollers: 19
    servers-and-cloud-computing: 36
    smartphones-and-mobile: 6
    total: 153
  contributions:
    external: 1
    internal: 151
=======
    embedded-systems: 14
    install-guides: 70
    laptops-and-desktops: 9
    microcontrollers: 21
    servers-and-cloud-computing: 45
    smartphones-and-mobile: 6
    total: 172
  contributions:
    external: 3
    internal: 168
>>>>>>> 95ac1a3e
  github_engagement:
    num_forks: 30
    num_prs: 3
  individual_authors:
    brenda-strech: 1
<<<<<<< HEAD
    christopher-seidl: 2
    daniel-gubay: 1
    florent-lebeau: 5
    gabriel-peterson: 3
    jason-andrews: 71
    julio-suarez: 2
    kasper-mecklenburg: 1
    liliya-wu: 1
    mathias-brossard: 1
    michael-hall: 2
    pareena-verma: 29
    ronan-synnott: 34
=======
    christopher-seidl: 4
    daniel-gubay: 1
    elham-harirpoush: 2
    florent-lebeau: 5
    "fr\xE9d\xE9ric--lefred--descamps": 2
    gabriel-peterson: 3
    jason-andrews: 72
    julie-gaskin: 1
    julio-suarez: 5
    kasper-mecklenburg: 1
    kristof-beyls: 1
    liliya-wu: 1
    mathias-brossard: 1
    michael-hall: 3
    pareena-verma: 29
    pranay-bakre: 1
    ronan-synnott: 39
>>>>>>> 95ac1a3e
  issues:
    avg_close_time_hrs: 0
    num_issues: 3
    percent_closed_vs_total: 0.0
- a_date: '2023-09-25'
  content:
    cross-platform: 7
<<<<<<< HEAD
    embedded-systems: 13
    install-guides: 63
    laptops-and-desktops: 9
    microcontrollers: 19
    servers-and-cloud-computing: 36
    smartphones-and-mobile: 6
    total: 153
  contributions:
    external: 1
    internal: 151
=======
    embedded-systems: 14
    install-guides: 70
    laptops-and-desktops: 9
    microcontrollers: 21
    servers-and-cloud-computing: 45
    smartphones-and-mobile: 6
    total: 172
  contributions:
    external: 3
    internal: 168
>>>>>>> 95ac1a3e
  github_engagement:
    num_forks: 30
    num_prs: 6
  individual_authors:
    brenda-strech: 1
<<<<<<< HEAD
    christopher-seidl: 2
    daniel-gubay: 1
    florent-lebeau: 5
    gabriel-peterson: 3
    jason-andrews: 71
    julio-suarez: 2
    kasper-mecklenburg: 1
    liliya-wu: 1
    mathias-brossard: 1
    michael-hall: 2
    pareena-verma: 29
    ronan-synnott: 34
=======
    christopher-seidl: 4
    daniel-gubay: 1
    elham-harirpoush: 2
    florent-lebeau: 5
    "fr\xE9d\xE9ric--lefred--descamps": 2
    gabriel-peterson: 3
    jason-andrews: 72
    julie-gaskin: 1
    julio-suarez: 5
    kasper-mecklenburg: 1
    kristof-beyls: 1
    liliya-wu: 1
    mathias-brossard: 1
    michael-hall: 3
    pareena-verma: 29
    pranay-bakre: 1
    ronan-synnott: 39
>>>>>>> 95ac1a3e
  issues:
    avg_close_time_hrs: 0
    num_issues: 6
    percent_closed_vs_total: 0.0
- a_date: '2023-10-02'
  content:
    cross-platform: 7
<<<<<<< HEAD
    embedded-systems: 13
    install-guides: 63
    laptops-and-desktops: 9
    microcontrollers: 19
    servers-and-cloud-computing: 36
    smartphones-and-mobile: 6
    total: 153
  contributions:
    external: 1
    internal: 151
=======
    embedded-systems: 14
    install-guides: 70
    laptops-and-desktops: 9
    microcontrollers: 22
    servers-and-cloud-computing: 45
    smartphones-and-mobile: 8
    total: 175
  contributions:
    external: 3
    internal: 170
>>>>>>> 95ac1a3e
  github_engagement:
    num_forks: 30
    num_prs: 5
  individual_authors:
<<<<<<< HEAD
    brenda-strech: 1
    christopher-seidl: 2
    daniel-gubay: 1
    florent-lebeau: 5
    gabriel-peterson: 3
    jason-andrews: 71
    julio-suarez: 2
    kasper-mecklenburg: 1
    liliya-wu: 1
    mathias-brossard: 1
    michael-hall: 2
    pareena-verma: 29
    ronan-synnott: 34
=======
    ben-clark,-ported-to-learning-path-by-dominique-louis-of-visualsilicon: 1
    brenda-strech: 1
    christopher-seidl: 4
    daniel-gubay: 1
    elham-harirpoush: 2
    florent-lebeau: 5
    "fr\xE9d\xE9ric--lefred--descamps": 2
    gabriel-peterson: 3
    jason-andrews: 73
    julie-gaskin: 1
    julio-suarez: 5
    kasper-mecklenburg: 1
    kristof-beyls: 1
    liliya-wu: 1
    mathias-brossard: 1
    michael-hall: 3
    pareena-verma: 29
    pranay-bakre: 1
    ronan-synnott: 39
    uma-ramalingam: 1
>>>>>>> 95ac1a3e
  issues:
    avg_close_time_hrs: 0
    num_issues: 5
    percent_closed_vs_total: 0.0
- a_date: '2023-10-09'
  content:
    cross-platform: 7
<<<<<<< HEAD
    embedded-systems: 13
    install-guides: 63
    laptops-and-desktops: 9
    microcontrollers: 19
    servers-and-cloud-computing: 36
    smartphones-and-mobile: 6
    total: 153
  contributions:
    external: 1
    internal: 151
=======
    embedded-systems: 14
    install-guides: 73
    laptops-and-desktops: 9
    microcontrollers: 22
    servers-and-cloud-computing: 45
    smartphones-and-mobile: 7
    total: 177
  contributions:
    external: 3
    internal: 173
>>>>>>> 95ac1a3e
  github_engagement:
    num_forks: 30
    num_prs: 7
  individual_authors:
    brenda-strech: 1
<<<<<<< HEAD
    christopher-seidl: 2
    daniel-gubay: 1
    florent-lebeau: 5
    gabriel-peterson: 3
    jason-andrews: 71
    julio-suarez: 2
    kasper-mecklenburg: 1
    liliya-wu: 1
    mathias-brossard: 1
    michael-hall: 2
    pareena-verma: 29
    ronan-synnott: 34
=======
    christopher-seidl: 4
    daniel-gubay: 1
    elham-harirpoush: 2
    florent-lebeau: 5
    "fr\xE9d\xE9ric--lefred--descamps": 2
    gabriel-peterson: 3
    jason-andrews: 76
    julie-gaskin: 1
    julio-suarez: 5
    kasper-mecklenburg: 1
    kristof-beyls: 1
    liliya-wu: 1
    mathias-brossard: 1
    michael-hall: 3
    pareena-verma: 29
    pranay-bakre: 1
    ronan-synnott: 39
    uma-ramalingam: 1
>>>>>>> 95ac1a3e
  issues:
    avg_close_time_hrs: 0
    num_issues: 8
    percent_closed_vs_total: 0.0
- a_date: '2023-10-16'
  content:
    cross-platform: 7
<<<<<<< HEAD
    embedded-systems: 13
    install-guides: 63
    laptops-and-desktops: 9
    microcontrollers: 19
    servers-and-cloud-computing: 36
    smartphones-and-mobile: 6
    total: 153
  contributions:
    external: 1
    internal: 151
=======
    embedded-systems: 14
    install-guides: 73
    laptops-and-desktops: 9
    microcontrollers: 22
    servers-and-cloud-computing: 46
    smartphones-and-mobile: 7
    total: 178
  contributions:
    external: 3
    internal: 174
>>>>>>> 95ac1a3e
  github_engagement:
    num_forks: 30
    num_prs: 8
  individual_authors:
    brenda-strech: 1
<<<<<<< HEAD
    christopher-seidl: 2
    daniel-gubay: 1
    florent-lebeau: 5
    gabriel-peterson: 3
    jason-andrews: 71
    julio-suarez: 2
    kasper-mecklenburg: 1
    liliya-wu: 1
    mathias-brossard: 1
    michael-hall: 2
    pareena-verma: 29
    ronan-synnott: 34
=======
    christopher-seidl: 4
    daniel-gubay: 1
    elham-harirpoush: 2
    florent-lebeau: 5
    "fr\xE9d\xE9ric--lefred--descamps": 2
    gabriel-peterson: 3
    jason-andrews: 77
    julie-gaskin: 1
    julio-suarez: 5
    kasper-mecklenburg: 1
    kristof-beyls: 1
    liliya-wu: 1
    mathias-brossard: 1
    michael-hall: 3
    pareena-verma: 29
    pranay-bakre: 1
    ronan-synnott: 39
    uma-ramalingam: 1
>>>>>>> 95ac1a3e
  issues:
    avg_close_time_hrs: 0
    num_issues: 8
    percent_closed_vs_total: 0.0<|MERGE_RESOLUTION|>--- conflicted
+++ resolved
@@ -260,27 +260,16 @@
 - a_date: '2023-07-10'
   content:
     cross-platform: 7
-<<<<<<< HEAD
-    embedded-systems: 13
-=======
-    embedded-systems: 14
->>>>>>> 95ac1a3e
+    embedded-systems: 14
     install-guides: 63
     laptops-and-desktops: 9
     microcontrollers: 19
     servers-and-cloud-computing: 36
     smartphones-and-mobile: 6
-<<<<<<< HEAD
-    total: 153
-  contributions:
-    external: 1
-    internal: 151
-=======
     total: 154
   contributions:
     external: 1
     internal: 152
->>>>>>> 95ac1a3e
   github_engagement:
     num_forks: 30
     num_prs: 3
@@ -295,11 +284,7 @@
     kasper-mecklenburg: 1
     liliya-wu: 1
     mathias-brossard: 1
-<<<<<<< HEAD
-    michael-hall: 2
-=======
-    michael-hall: 3
->>>>>>> 95ac1a3e
+    michael-hall: 3
     pareena-verma: 29
     ronan-synnott: 34
   issues:
@@ -309,18 +294,6 @@
 - a_date: '2023-07-17'
   content:
     cross-platform: 7
-<<<<<<< HEAD
-    embedded-systems: 13
-    install-guides: 63
-    laptops-and-desktops: 9
-    microcontrollers: 19
-    servers-and-cloud-computing: 36
-    smartphones-and-mobile: 6
-    total: 153
-  contributions:
-    external: 1
-    internal: 151
-=======
     embedded-systems: 14
     install-guides: 63
     laptops-and-desktops: 9
@@ -331,34 +304,21 @@
   contributions:
     external: 1
     internal: 154
->>>>>>> 95ac1a3e
   github_engagement:
     num_forks: 30
     num_prs: 3
   individual_authors:
     brenda-strech: 1
-<<<<<<< HEAD
-    christopher-seidl: 2
-    daniel-gubay: 1
-    florent-lebeau: 5
-    gabriel-peterson: 3
-    jason-andrews: 71
-=======
     christopher-seidl: 3
     daniel-gubay: 1
     florent-lebeau: 5
     gabriel-peterson: 3
     jason-andrews: 72
->>>>>>> 95ac1a3e
-    julio-suarez: 2
-    kasper-mecklenburg: 1
-    liliya-wu: 1
-    mathias-brossard: 1
-<<<<<<< HEAD
-    michael-hall: 2
-=======
-    michael-hall: 3
->>>>>>> 95ac1a3e
+    julio-suarez: 2
+    kasper-mecklenburg: 1
+    liliya-wu: 1
+    mathias-brossard: 1
+    michael-hall: 3
     pareena-verma: 29
     ronan-synnott: 34
   issues:
@@ -368,18 +328,6 @@
 - a_date: '2023-07-24'
   content:
     cross-platform: 7
-<<<<<<< HEAD
-    embedded-systems: 13
-    install-guides: 63
-    laptops-and-desktops: 9
-    microcontrollers: 19
-    servers-and-cloud-computing: 36
-    smartphones-and-mobile: 6
-    total: 153
-  contributions:
-    external: 1
-    internal: 151
-=======
     embedded-systems: 14
     install-guides: 63
     laptops-and-desktops: 9
@@ -390,24 +338,11 @@
   contributions:
     external: 1
     internal: 156
->>>>>>> 95ac1a3e
   github_engagement:
     num_forks: 30
     num_prs: 3
   individual_authors:
     brenda-strech: 1
-<<<<<<< HEAD
-    christopher-seidl: 2
-    daniel-gubay: 1
-    florent-lebeau: 5
-    gabriel-peterson: 3
-    jason-andrews: 71
-    julio-suarez: 2
-    kasper-mecklenburg: 1
-    liliya-wu: 1
-    mathias-brossard: 1
-    michael-hall: 2
-=======
     christopher-seidl: 4
     daniel-gubay: 1
     florent-lebeau: 5
@@ -418,7 +353,6 @@
     liliya-wu: 1
     mathias-brossard: 1
     michael-hall: 3
->>>>>>> 95ac1a3e
     pareena-verma: 29
     ronan-synnott: 34
   issues:
@@ -428,18 +362,6 @@
 - a_date: '2023-07-31'
   content:
     cross-platform: 7
-<<<<<<< HEAD
-    embedded-systems: 13
-    install-guides: 63
-    laptops-and-desktops: 9
-    microcontrollers: 19
-    servers-and-cloud-computing: 36
-    smartphones-and-mobile: 6
-    total: 153
-  contributions:
-    external: 1
-    internal: 151
-=======
     embedded-systems: 14
     install-guides: 64
     laptops-and-desktops: 9
@@ -450,26 +372,11 @@
   contributions:
     external: 1
     internal: 157
->>>>>>> 95ac1a3e
   github_engagement:
     num_forks: 30
     num_prs: 2
   individual_authors:
     brenda-strech: 1
-<<<<<<< HEAD
-    christopher-seidl: 2
-    daniel-gubay: 1
-    florent-lebeau: 5
-    gabriel-peterson: 3
-    jason-andrews: 71
-    julio-suarez: 2
-    kasper-mecklenburg: 1
-    liliya-wu: 1
-    mathias-brossard: 1
-    michael-hall: 2
-    pareena-verma: 29
-    ronan-synnott: 34
-=======
     christopher-seidl: 4
     daniel-gubay: 1
     florent-lebeau: 5
@@ -482,7 +389,6 @@
     michael-hall: 3
     pareena-verma: 29
     ronan-synnott: 35
->>>>>>> 95ac1a3e
   issues:
     avg_close_time_hrs: 0
     num_issues: 2
@@ -490,18 +396,6 @@
 - a_date: '2023-08-07'
   content:
     cross-platform: 7
-<<<<<<< HEAD
-    embedded-systems: 13
-    install-guides: 63
-    laptops-and-desktops: 9
-    microcontrollers: 19
-    servers-and-cloud-computing: 36
-    smartphones-and-mobile: 6
-    total: 153
-  contributions:
-    external: 1
-    internal: 151
-=======
     embedded-systems: 14
     install-guides: 64
     laptops-and-desktops: 9
@@ -512,26 +406,11 @@
   contributions:
     external: 1
     internal: 158
->>>>>>> 95ac1a3e
   github_engagement:
     num_forks: 30
     num_prs: 4
   individual_authors:
     brenda-strech: 1
-<<<<<<< HEAD
-    christopher-seidl: 2
-    daniel-gubay: 1
-    florent-lebeau: 5
-    gabriel-peterson: 3
-    jason-andrews: 71
-    julio-suarez: 2
-    kasper-mecklenburg: 1
-    liliya-wu: 1
-    mathias-brossard: 1
-    michael-hall: 2
-    pareena-verma: 29
-    ronan-synnott: 34
-=======
     christopher-seidl: 4
     daniel-gubay: 1
     florent-lebeau: 5
@@ -545,7 +424,6 @@
     michael-hall: 3
     pareena-verma: 29
     ronan-synnott: 35
->>>>>>> 95ac1a3e
   issues:
     avg_close_time_hrs: 0
     num_issues: 4
@@ -553,18 +431,6 @@
 - a_date: '2023-08-14'
   content:
     cross-platform: 7
-<<<<<<< HEAD
-    embedded-systems: 13
-    install-guides: 63
-    laptops-and-desktops: 9
-    microcontrollers: 19
-    servers-and-cloud-computing: 36
-    smartphones-and-mobile: 6
-    total: 153
-  contributions:
-    external: 1
-    internal: 151
-=======
     embedded-systems: 14
     install-guides: 67
     laptops-and-desktops: 9
@@ -575,26 +441,11 @@
   contributions:
     external: 1
     internal: 162
->>>>>>> 95ac1a3e
   github_engagement:
     num_forks: 30
     num_prs: 4
   individual_authors:
     brenda-strech: 1
-<<<<<<< HEAD
-    christopher-seidl: 2
-    daniel-gubay: 1
-    florent-lebeau: 5
-    gabriel-peterson: 3
-    jason-andrews: 71
-    julio-suarez: 2
-    kasper-mecklenburg: 1
-    liliya-wu: 1
-    mathias-brossard: 1
-    michael-hall: 2
-    pareena-verma: 29
-    ronan-synnott: 34
-=======
     christopher-seidl: 4
     daniel-gubay: 1
     florent-lebeau: 5
@@ -608,7 +459,6 @@
     michael-hall: 3
     pareena-verma: 29
     ronan-synnott: 37
->>>>>>> 95ac1a3e
   issues:
     avg_close_time_hrs: 0
     num_issues: 4
@@ -616,18 +466,6 @@
 - a_date: '2023-08-21'
   content:
     cross-platform: 7
-<<<<<<< HEAD
-    embedded-systems: 13
-    install-guides: 63
-    laptops-and-desktops: 9
-    microcontrollers: 19
-    servers-and-cloud-computing: 36
-    smartphones-and-mobile: 6
-    total: 153
-  contributions:
-    external: 1
-    internal: 151
-=======
     embedded-systems: 14
     install-guides: 67
     laptops-and-desktops: 9
@@ -638,26 +476,11 @@
   contributions:
     external: 1
     internal: 162
->>>>>>> 95ac1a3e
   github_engagement:
     num_forks: 30
     num_prs: 5
   individual_authors:
     brenda-strech: 1
-<<<<<<< HEAD
-    christopher-seidl: 2
-    daniel-gubay: 1
-    florent-lebeau: 5
-    gabriel-peterson: 3
-    jason-andrews: 71
-    julio-suarez: 2
-    kasper-mecklenburg: 1
-    liliya-wu: 1
-    mathias-brossard: 1
-    michael-hall: 2
-    pareena-verma: 29
-    ronan-synnott: 34
-=======
     christopher-seidl: 4
     daniel-gubay: 1
     florent-lebeau: 5
@@ -671,7 +494,6 @@
     michael-hall: 3
     pareena-verma: 28
     ronan-synnott: 38
->>>>>>> 95ac1a3e
   issues:
     avg_close_time_hrs: 0
     num_issues: 5
@@ -679,18 +501,6 @@
 - a_date: '2023-08-28'
   content:
     cross-platform: 7
-<<<<<<< HEAD
-    embedded-systems: 13
-    install-guides: 63
-    laptops-and-desktops: 9
-    microcontrollers: 19
-    servers-and-cloud-computing: 36
-    smartphones-and-mobile: 6
-    total: 153
-  contributions:
-    external: 1
-    internal: 151
-=======
     embedded-systems: 14
     install-guides: 69
     laptops-and-desktops: 9
@@ -701,26 +511,11 @@
   contributions:
     external: 2
     internal: 165
->>>>>>> 95ac1a3e
   github_engagement:
     num_forks: 30
     num_prs: 3
   individual_authors:
     brenda-strech: 1
-<<<<<<< HEAD
-    christopher-seidl: 2
-    daniel-gubay: 1
-    florent-lebeau: 5
-    gabriel-peterson: 3
-    jason-andrews: 71
-    julio-suarez: 2
-    kasper-mecklenburg: 1
-    liliya-wu: 1
-    mathias-brossard: 1
-    michael-hall: 2
-    pareena-verma: 29
-    ronan-synnott: 34
-=======
     christopher-seidl: 4
     daniel-gubay: 1
     florent-lebeau: 5
@@ -736,7 +531,6 @@
     pareena-verma: 29
     pranay-bakre: 1
     ronan-synnott: 39
->>>>>>> 95ac1a3e
   issues:
     avg_close_time_hrs: 0
     num_issues: 3
@@ -744,18 +538,6 @@
 - a_date: '2023-09-04'
   content:
     cross-platform: 7
-<<<<<<< HEAD
-    embedded-systems: 13
-    install-guides: 63
-    laptops-and-desktops: 9
-    microcontrollers: 19
-    servers-and-cloud-computing: 36
-    smartphones-and-mobile: 6
-    total: 153
-  contributions:
-    external: 1
-    internal: 151
-=======
     embedded-systems: 14
     install-guides: 70
     laptops-and-desktops: 9
@@ -766,26 +548,11 @@
   contributions:
     external: 2
     internal: 167
->>>>>>> 95ac1a3e
   github_engagement:
     num_forks: 30
     num_prs: 4
   individual_authors:
     brenda-strech: 1
-<<<<<<< HEAD
-    christopher-seidl: 2
-    daniel-gubay: 1
-    florent-lebeau: 5
-    gabriel-peterson: 3
-    jason-andrews: 71
-    julio-suarez: 2
-    kasper-mecklenburg: 1
-    liliya-wu: 1
-    mathias-brossard: 1
-    michael-hall: 2
-    pareena-verma: 29
-    ronan-synnott: 34
-=======
     christopher-seidl: 4
     daniel-gubay: 1
     elham-harirpoush: 2
@@ -802,7 +569,6 @@
     pareena-verma: 29
     pranay-bakre: 1
     ronan-synnott: 39
->>>>>>> 95ac1a3e
   issues:
     avg_close_time_hrs: 0
     num_issues: 4
@@ -810,18 +576,6 @@
 - a_date: '2023-09-11'
   content:
     cross-platform: 7
-<<<<<<< HEAD
-    embedded-systems: 13
-    install-guides: 63
-    laptops-and-desktops: 9
-    microcontrollers: 19
-    servers-and-cloud-computing: 36
-    smartphones-and-mobile: 6
-    total: 153
-  contributions:
-    external: 1
-    internal: 151
-=======
     embedded-systems: 14
     install-guides: 70
     laptops-and-desktops: 9
@@ -832,26 +586,11 @@
   contributions:
     external: 3
     internal: 167
->>>>>>> 95ac1a3e
   github_engagement:
     num_forks: 30
     num_prs: 6
   individual_authors:
     brenda-strech: 1
-<<<<<<< HEAD
-    christopher-seidl: 2
-    daniel-gubay: 1
-    florent-lebeau: 5
-    gabriel-peterson: 3
-    jason-andrews: 71
-    julio-suarez: 2
-    kasper-mecklenburg: 1
-    liliya-wu: 1
-    mathias-brossard: 1
-    michael-hall: 2
-    pareena-verma: 29
-    ronan-synnott: 34
-=======
     christopher-seidl: 4
     daniel-gubay: 1
     elham-harirpoush: 2
@@ -868,7 +607,6 @@
     pareena-verma: 29
     pranay-bakre: 1
     ronan-synnott: 39
->>>>>>> 95ac1a3e
   issues:
     avg_close_time_hrs: 0
     num_issues: 6
@@ -876,18 +614,6 @@
 - a_date: '2023-09-18'
   content:
     cross-platform: 7
-<<<<<<< HEAD
-    embedded-systems: 13
-    install-guides: 63
-    laptops-and-desktops: 9
-    microcontrollers: 19
-    servers-and-cloud-computing: 36
-    smartphones-and-mobile: 6
-    total: 153
-  contributions:
-    external: 1
-    internal: 151
-=======
     embedded-systems: 14
     install-guides: 70
     laptops-and-desktops: 9
@@ -898,26 +624,11 @@
   contributions:
     external: 3
     internal: 168
->>>>>>> 95ac1a3e
   github_engagement:
     num_forks: 30
     num_prs: 3
   individual_authors:
     brenda-strech: 1
-<<<<<<< HEAD
-    christopher-seidl: 2
-    daniel-gubay: 1
-    florent-lebeau: 5
-    gabriel-peterson: 3
-    jason-andrews: 71
-    julio-suarez: 2
-    kasper-mecklenburg: 1
-    liliya-wu: 1
-    mathias-brossard: 1
-    michael-hall: 2
-    pareena-verma: 29
-    ronan-synnott: 34
-=======
     christopher-seidl: 4
     daniel-gubay: 1
     elham-harirpoush: 2
@@ -935,7 +646,6 @@
     pareena-verma: 29
     pranay-bakre: 1
     ronan-synnott: 39
->>>>>>> 95ac1a3e
   issues:
     avg_close_time_hrs: 0
     num_issues: 3
@@ -943,18 +653,6 @@
 - a_date: '2023-09-25'
   content:
     cross-platform: 7
-<<<<<<< HEAD
-    embedded-systems: 13
-    install-guides: 63
-    laptops-and-desktops: 9
-    microcontrollers: 19
-    servers-and-cloud-computing: 36
-    smartphones-and-mobile: 6
-    total: 153
-  contributions:
-    external: 1
-    internal: 151
-=======
     embedded-systems: 14
     install-guides: 70
     laptops-and-desktops: 9
@@ -965,26 +663,11 @@
   contributions:
     external: 3
     internal: 168
->>>>>>> 95ac1a3e
   github_engagement:
     num_forks: 30
     num_prs: 6
   individual_authors:
     brenda-strech: 1
-<<<<<<< HEAD
-    christopher-seidl: 2
-    daniel-gubay: 1
-    florent-lebeau: 5
-    gabriel-peterson: 3
-    jason-andrews: 71
-    julio-suarez: 2
-    kasper-mecklenburg: 1
-    liliya-wu: 1
-    mathias-brossard: 1
-    michael-hall: 2
-    pareena-verma: 29
-    ronan-synnott: 34
-=======
     christopher-seidl: 4
     daniel-gubay: 1
     elham-harirpoush: 2
@@ -1002,7 +685,6 @@
     pareena-verma: 29
     pranay-bakre: 1
     ronan-synnott: 39
->>>>>>> 95ac1a3e
   issues:
     avg_close_time_hrs: 0
     num_issues: 6
@@ -1010,18 +692,6 @@
 - a_date: '2023-10-02'
   content:
     cross-platform: 7
-<<<<<<< HEAD
-    embedded-systems: 13
-    install-guides: 63
-    laptops-and-desktops: 9
-    microcontrollers: 19
-    servers-and-cloud-computing: 36
-    smartphones-and-mobile: 6
-    total: 153
-  contributions:
-    external: 1
-    internal: 151
-=======
     embedded-systems: 14
     install-guides: 70
     laptops-and-desktops: 9
@@ -1032,26 +702,10 @@
   contributions:
     external: 3
     internal: 170
->>>>>>> 95ac1a3e
   github_engagement:
     num_forks: 30
     num_prs: 5
   individual_authors:
-<<<<<<< HEAD
-    brenda-strech: 1
-    christopher-seidl: 2
-    daniel-gubay: 1
-    florent-lebeau: 5
-    gabriel-peterson: 3
-    jason-andrews: 71
-    julio-suarez: 2
-    kasper-mecklenburg: 1
-    liliya-wu: 1
-    mathias-brossard: 1
-    michael-hall: 2
-    pareena-verma: 29
-    ronan-synnott: 34
-=======
     ben-clark,-ported-to-learning-path-by-dominique-louis-of-visualsilicon: 1
     brenda-strech: 1
     christopher-seidl: 4
@@ -1072,7 +726,6 @@
     pranay-bakre: 1
     ronan-synnott: 39
     uma-ramalingam: 1
->>>>>>> 95ac1a3e
   issues:
     avg_close_time_hrs: 0
     num_issues: 5
@@ -1080,18 +733,6 @@
 - a_date: '2023-10-09'
   content:
     cross-platform: 7
-<<<<<<< HEAD
-    embedded-systems: 13
-    install-guides: 63
-    laptops-and-desktops: 9
-    microcontrollers: 19
-    servers-and-cloud-computing: 36
-    smartphones-and-mobile: 6
-    total: 153
-  contributions:
-    external: 1
-    internal: 151
-=======
     embedded-systems: 14
     install-guides: 73
     laptops-and-desktops: 9
@@ -1102,26 +743,11 @@
   contributions:
     external: 3
     internal: 173
->>>>>>> 95ac1a3e
   github_engagement:
     num_forks: 30
     num_prs: 7
   individual_authors:
     brenda-strech: 1
-<<<<<<< HEAD
-    christopher-seidl: 2
-    daniel-gubay: 1
-    florent-lebeau: 5
-    gabriel-peterson: 3
-    jason-andrews: 71
-    julio-suarez: 2
-    kasper-mecklenburg: 1
-    liliya-wu: 1
-    mathias-brossard: 1
-    michael-hall: 2
-    pareena-verma: 29
-    ronan-synnott: 34
-=======
     christopher-seidl: 4
     daniel-gubay: 1
     elham-harirpoush: 2
@@ -1140,7 +766,6 @@
     pranay-bakre: 1
     ronan-synnott: 39
     uma-ramalingam: 1
->>>>>>> 95ac1a3e
   issues:
     avg_close_time_hrs: 0
     num_issues: 8
@@ -1148,18 +773,6 @@
 - a_date: '2023-10-16'
   content:
     cross-platform: 7
-<<<<<<< HEAD
-    embedded-systems: 13
-    install-guides: 63
-    laptops-and-desktops: 9
-    microcontrollers: 19
-    servers-and-cloud-computing: 36
-    smartphones-and-mobile: 6
-    total: 153
-  contributions:
-    external: 1
-    internal: 151
-=======
     embedded-systems: 14
     install-guides: 73
     laptops-and-desktops: 9
@@ -1170,26 +783,11 @@
   contributions:
     external: 3
     internal: 174
->>>>>>> 95ac1a3e
   github_engagement:
     num_forks: 30
     num_prs: 8
   individual_authors:
     brenda-strech: 1
-<<<<<<< HEAD
-    christopher-seidl: 2
-    daniel-gubay: 1
-    florent-lebeau: 5
-    gabriel-peterson: 3
-    jason-andrews: 71
-    julio-suarez: 2
-    kasper-mecklenburg: 1
-    liliya-wu: 1
-    mathias-brossard: 1
-    michael-hall: 2
-    pareena-verma: 29
-    ronan-synnott: 34
-=======
     christopher-seidl: 4
     daniel-gubay: 1
     elham-harirpoush: 2
@@ -1208,7 +806,6 @@
     pranay-bakre: 1
     ronan-synnott: 39
     uma-ramalingam: 1
->>>>>>> 95ac1a3e
   issues:
     avg_close_time_hrs: 0
     num_issues: 8
